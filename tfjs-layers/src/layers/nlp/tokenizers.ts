--- conflicted
+++ resolved
@@ -20,7 +20,7 @@
  */
 
 /* Original source: keras-nlp/tokenizer.py */
-import { Tensor1D } from '@tensorflow/tfjs-core';
+import { Tensor1D, serialization, tensor1d } from '@tensorflow/tfjs-core';
 
 import { Layer, LayerArgs } from '../../engine/topology';
 import { NotImplementedError, ValueError } from '../../errors';
@@ -154,16 +154,9 @@
 
     throw new ValueError(`Input mode=${mode} is not supported.`);
   }
-<<<<<<< HEAD
-
-  override detokenize(inputs: Tensor1D[]): Tensor1D {
-    const stringInputs = inputs.map(
-      input => input.dataSync() as unknown as string[]);
-    return tensor1d(stringInputs.map(str => str.join(' ')));
-  }
-}
-serialization.registerClass(WhiteSpaceTokenizer);
-
+}
+
+/* Original source: keras-nlp/byte_pair_tokenizer.py */
 export declare interface BytePairTokenizerArgs extends LayerArgs {
   /**
    * Maps token to integer ids
@@ -181,14 +174,24 @@
 export class BytePairTokenizer extends Tokenizer {
   /** @nocollapse */
   static readonly className = 'BytePairTokenizer';
+
   private _vocabulary: Map<string, number>;
+  private merges: string[];
 
   constructor(args?: BytePairTokenizerArgs) {
     super(args == null ? {} : args);
     if (args != null) {
       // TODO(orderique): Parse out filename inputs for vocabulary and merge.
       this._vocabulary = new Map(args.vocabulary);
+      this.merges = [...args.merges];
+
+      // TODO(orderique): Add sequenceLength, addPrefixSpace, etc.
+
+      // Create byte <=> unicode mapping. This is useful for handling
+      // whitespace tokens.
+
       this._vocabulary;
+      this.merges;
 
       // LEFT OFF HERE: ADD THE CONSTRUCTOR!!!!!!! THEN WRITE TESTS!!!!!!!!!!!
       // add this._merges
@@ -206,8 +209,4 @@
     return tensor1d(stringInputs.map(str => str.join(' ')));
   }
 }
-
-serialization.registerClass(BytePairTokenizer);
-=======
-}
->>>>>>> b4912ab7
+serialization.registerClass(BytePairTokenizer);