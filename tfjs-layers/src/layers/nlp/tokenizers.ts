--- conflicted
+++ resolved
@@ -20,11 +20,7 @@
  */
 
 /* Original source: keras-nlp/tokenizer.py */
-<<<<<<< HEAD
-import { Tensor, serialization, tensor} from '@tensorflow/tfjs-core';
-=======
 import { Tensor, serialization, tensor, tidy} from '@tensorflow/tfjs-core';
->>>>>>> 93938e5d
 
 import { Layer, LayerArgs } from '../../engine/topology';
 import { NotImplementedError, ValueError } from '../../errors';
@@ -208,13 +204,8 @@
  * implementation (https://github.com/openai/gpt-2/blob/master/src/encoder.py).
  *
  * If input is a batch of strings (rank > 0):
-<<<<<<< HEAD
- * By default, the layer will output a `Tensor[]` where the last.
- * If `sequenceLength` is set, the layer will output a `tf.Tensor[]` where all
-=======
  * By default, the layer will output a `Tensor[]`.
  * If `sequenceLength` is set, the layer will output a `Tensor[]` where all
->>>>>>> 93938e5d
  * inputs have been padded or truncated to `sequenceLength`.
  *
  * Examples:
@@ -497,84 +488,6 @@
   }
 
   tokenize(inputs: Tensor): Tensor[] {
-<<<<<<< HEAD
-    if (this.addPrefixSpace) {
-      const strInputs = tensorToArr(inputs) as string[];
-      inputs = tensor(strInputs.map(word => ' ' + word));
-    }
-
-    const rawTokensTensor = splitStringsForBpe(inputs, this.unsplittableTokens);
-    const rawTokens = tensorArrTo2DArr(rawTokensTensor) as string[][];
-
-    const tokenRowSplits = [0];
-    for (const [idx, token] of rawTokens.entries()) {
-      tokenRowSplits.push(tokenRowSplits[idx] + token.length);
-    }
-
-    const flatTokens = rawTokens.reduce((acc, e) => acc.concat(e), []);
-
-    // Check cache.
-    const cacheLookup = this.cache.lookup(flatTokens);
-    const cacheMask = cacheLookup.map(e => e === '');
-
-    const emptyFlatTokensMask = flatTokens.map(e => e !== '');
-    const hasUnseenWords = cacheMask.map(
-      (bool, idx) => bool && emptyFlatTokensMask[idx]).some(e => e);
-
-    const processUnseenTokens = (): string[]  => {
-      const unseenTokens = flatTokens.filter((_, idx) => cacheMask[idx]);
-      this.bpeMergeAndUpdateCache(tensor(unseenTokens));
-      return this.cache.lookup(flatTokens);
-    };
-
-    // If `has_unseen_words == True`, it means not all tokens are in cache,
-    // we will process the unseen tokens. Otherwise return the cache lookup.
-    const tokenizedWords =
-      hasUnseenWords ? processUnseenTokens() : cacheLookup;
-
-    const tokensTensor = this.tokenToIdMap.lookup(
-      tokenizedWords.map(word => tensor(word.split(' '))));
-    const tokens = tokensTensor.map(t => Array.from(t.dataSync()));
-
-    // Unflatten to match input.
-    const newTokenRowSplits = [0];
-    for (const [idx, token] of tokens.entries()) {
-      newTokenRowSplits.push(newTokenRowSplits[idx] + token.length);
-    }
-    const newFlatTokens = tokens.reduce((acc, e) => acc.concat(e), []);
-    const gatheredIndices =
-      tokenRowSplits.map(index => newTokenRowSplits[index]);
-
-    const token2D: number[][] = [];
-    for (let i = 0; i < gatheredIndices.length - 1; i++) {
-      const [start, end] = [gatheredIndices[i], gatheredIndices[i+1]];
-      const row = newFlatTokens.slice(start, end);
-      token2D.push(row);
-    }
-
-    // Convert to a dense output if `sequence_length` is set.
-    if (this.sequenceLength) {
-      // pad or truncate
-      const maxLengths = token2D.map(arr => arr.reduce(
-          (a, b) => Math.max(a, b), -Infinity));
-      const maxLength = maxLengths.reduce((a, b) => Math.max(a, b), -Infinity);
-
-      token2D.map(tokenArr => {
-        const pad: number[] = Array(maxLength - tokenArr.length).fill(0);
-
-        const newRow = [];
-        for (let i = 0; i < pad.length; i++) {
-          if (pad[i] === undefined) {
-            break;
-          }
-          newRow.push(tokenArr[i]);
-        }
-        return newRow;
-      });
-    }
-
-    return token2D.map(token => tensor(token));
-=======
     return tidy(() => {
       if (this.addPrefixSpace) {
         const strInputs = tensorToArr(inputs) as string[];
@@ -646,7 +559,6 @@
 
       return tokens2D;
     });
->>>>>>> 93938e5d
   }
 
   override detokenize(inputs: Tensor[]): Tensor {
