/**
 * @license
 * Copyright 2023 Google LLC.
 * Licensed under the Apache License, Version 2.0 (the "License");
 * you may not use this file except in compliance with the License.
 * You may obtain a copy of the License at
 *
 * http://www.apache.org/licenses/LICENSE-2.0
 *
 * Unless required by applicable law or agreed to in writing, software
 * distributed under the License is distributed on an "AS IS" BASIS,
 * WITHOUT WARRANTIES OR CONDITIONS OF ANY KIND, either express or implied.
 * See the License for the specific language governing permissions and
 * limitations under the License.
 * =============================================================================
 */

/**
 *  Tokenizer layers.
 */

/* Original source: keras-nlp/tokenizer.py */
import { Tensor, serialization, tensor} from '@tensorflow/tfjs-core';

import { Layer, LayerArgs } from '../../engine/topology';
import { NotImplementedError, ValueError } from '../../errors';
import { BytePairTokenizerCache, StaticHashTable, bytesToUnicode, createStaticHashtable, removeStringsFromInputs, splitStringsForBpe, tensorArrTo2DArr, tensorToArr } from './tokenizers_utils';

export declare interface TokenizerOptions {
  mode?: 'tokenize' | 'detokenize';
}

/**
 * Base class for Tokenizers.
 *
 *  Tokenizers in the tfjs library should all subclass this layer.
 *  The class provides two core methods `tokenize()` and `detokenize()` for
 *  going from plain text to sequences and back. A tokenizer is a subclass of
 *  `Layer` and can be combined with other layers in a `tf.sequential` model.
 *
 *  Subclassers should always implement the `tokenize()` method, which will also
 *  be the default when calling the layer directly on inputs.
 *
 *  Subclassers can optionally implement the `detokenize()` method if the
 *  tokenization is reversible. Otherwise, this can be skipped.
 *
 *  Subclassers should implement `get_vocabulary()`, `vocabulary_size()`,
 *  `token_to_id()` and `id_to_token()` if applicable. For some simple
 *  "vocab free" tokenizers, such as a whitespace splitter shown below, these
 *  methods do not apply and can be skipped.
 *
 *  Example:
 *
 *  ```js
 *  class WhitespaceSplitterTokenizer extends Tokenizer {
 *    tokenize(inputs: Tensor): Tensor[] {
 *      const stringInputs = inputs.dataSync() as unknown as string[];
 *      return stringInputs.map(input => Tensor(input.split(' ')));
 *    }
 *
 *    override detokenize(inputs: Tensor[]): Tensor {
 *      const stringInputs = inputs.map(
 *        input => input.dataSync() as unknown as string[]);
 *      return Tensor(stringInputs.map(str => str.join(' ')));
 *    }
 *  }
 *
 * const tokenizer = new WhitespaceSplitterTokenizer();
 *
 * tokenizer.tokenize(Tensor(['this is a test']))[0].print();
 *
 * tokenizer.detokenize([Tensor(['this', 'is', 'a', 'test'])]).print();
 * ```
 */
export abstract class Tokenizer extends Layer {
  /**
   * Transform input tensors of strings into output tokens.
   *
   * @param inputs Input tensor.
   * @param kwargs Additional keyword arguments.
   */
  abstract tokenize(inputs: Tensor): Tensor[];

  /**
   * Transform tokens back into strings.
   *
   * @param inputs Input tensor.
   * @param kwargs Additional keyword arguments.
   */
  detokenize(inputs: Tensor[]): Tensor {
    throw new NotImplementedError(
      `No implementation of 'detokenize()' was found for
      ${this.constructor.name}.`
    );
  }

  /**
   * Get the tokenizer vocabulary as a list of strings terms.
   */
  get vocabulary(): string[] {
    throw new NotImplementedError(
      `No implementation of 'vocabulary()' was found for
      ${this.constructor.name}.`
    );
  }

  /**
   * Returns the total size of the token id space.
   */
  get vocabularySize(): number {
    throw new NotImplementedError(
      `No implementation of 'vocabularySize()' was found for
      ${this.constructor.name}.`
    );
  }

  /**
   * Convert an integer id to a string token.
   */
  idToToken(id: number): string {
    throw new NotImplementedError(
      `No implementation of 'idToToken()' was found for
      ${this.constructor.name}.`
    );
  }

  /**
   * Convert an integer id to a string token.
   */
  tokenToId(token: string): number {
    throw new NotImplementedError(
      `No implementation of 'tokenToId()' was found for
      ${this.constructor.name}.`
    );
  }

  override call(
    inputs: Tensor|Tensor[],
    {mode = 'tokenize'}: TokenizerOptions={}
  ): Tensor|Tensor[] {

    if (mode === 'tokenize') {
      if (inputs instanceof Array) {
        throw new ValueError(`tokenize expects Tensor, not Tensor[].`);
      }
      return this.tokenize(inputs);
    }

    if (mode === 'detokenize') {
      if (!(inputs instanceof Array)) {
        throw new ValueError(`detokenize expects Tensor[], not Tensor.`);
      }
      return this.detokenize(inputs);
    }

    throw new ValueError(`Input mode=${mode} is not supported.`);
  }
}

/* Original source: keras-nlp/byte_pair_tokenizer.py */
// TODO(pforderique): Support filename string inputs for vocabulary and merges.
export declare interface BytePairTokenizerArgs extends LayerArgs {
  /**
   * Maps token to integer ids
   */
  vocabulary: Map<string, number>;

  /**
   * Array. Contains the merge rule.
   */
  merges: string[];

  /**
   * Integer. If set, the output will be padded or truncated to the
   * `sequenceLength`. Defaults to `null`.
   */
  sequenceLength?: number;

  /**
   * Boolean. Whether to add an initial space to the input. This tokenizer is
   * whitespace aware, and will tokenize a word with a leading space
   * differently. Adding a prefix space to the first word will cause it to be
   * tokenized equivalently to all subsequent words in the sequence.
   * Defaults to `false`.
   */
  addPrefixSpace?: boolean;

  /**
   * Array. A list of strings that will never be split during the word-level
   * splitting applied before the byte-pair encoding. This can be used to ensure
   * special tokens map to unique indices in the vocabulary, even if these
   * special tokens contain splittable characters such as punctuation. Special
   * tokens must still be included in `vocabulary`. Defaults to `None`.
   */
  unsplittableTokens?: string[];
}

export class BytePairTokenizer extends Tokenizer {
  /** @nocollapse */
  static readonly className = 'BytePairTokenizer';

  private _vocabulary: Map<string, number>;
  private merges: string[];

  private readonly sequenceLength: number;
  private readonly addPrefixSpace: boolean;
  private readonly unsplittableTokens: string[];

  private readonly byte2Unicode: StaticHashTable<number, string>;
  // private readonly unicode2Byte: StaticHashTable<string, number>;
  private readonly cache = new BytePairTokenizerCache();

  private readonly tokenToIdMap: StaticHashTable<string, number>;
  // private readonly idToTokenMap: StaticHashTable<number, string>;

  private readonly mergeRanksLookupDefault: number;
  private readonly mergeRanks: StaticHashTable<string, number>;

  constructor(args: BytePairTokenizerArgs) {
    super(args);

    this._vocabulary = new Map(args.vocabulary);
    this.merges = [...args.merges];

    this.sequenceLength = args.sequenceLength || null;
    this.addPrefixSpace = args.addPrefixSpace || false;
    this.unsplittableTokens = args.unsplittableTokens || null;

    // Create byte <=> unicode mapping. This is useful for handling
    // whitespace tokens.
    const [byteList, unicodeList] = bytesToUnicode();
    this.byte2Unicode = createStaticHashtable(
      Array.from(byteList), unicodeList, '');
    // this.unicode2Byte = createStaticHashtable(
    //   unicodeList, Array.from(byteList), -1);

    if (this.unsplittableTokens) {
      // Put unsplittable tokens into cache, so it won't be further split and
      // merged.
      this.cache.insert(this.unsplittableTokens, this.unsplittableTokens);
    }

    // Create mapping between string tokens to int ids, and vice versa.
    const bytePairs = [...this._vocabulary.keys()];
    const bytePairEncodingIndicies = [...this._vocabulary.values()];

    this.tokenToIdMap = createStaticHashtable(
      bytePairs, bytePairEncodingIndicies, -1);

    // this.idToTokenMap = createStaticHashtable(
    //   bytePairEncodingIndicies, bytePairs, '');

    // Create ranking of merge rules, this is the same as order of merge pairs
    // in `this.merges`.
    this.mergeRanksLookupDefault = this.merges.length + 1;
    this.mergeRanks = createStaticHashtable(
      this.merges,
      [...Array(this.merges.length).keys()],
      this.mergeRanksLookupDefault
    );
  }

  /**
   * Get the tokenizer vocabulary as a list of string tokens.
   */
  override get vocabulary(): string[] {
    return [...this._vocabulary.keys()];
  }

  /**
   * Get the size of the tokenizer vocabulary.
   */
  override get vocabularySize(): number {
    return this._vocabulary.size;
  }

  /**
   * Convert an integer id to a string token.
   */
  override idToToken(id: number): string | undefined {
    // This will be slow, but keep memory usage down compared to building a
    // dict. Assuming the main use case is looking up a few special tokens
    // early in the vocab, this should be fine.
    const keys = this.vocabulary;
    for (const token of keys) {
      if (this._vocabulary.get(token) === id) {
        return token;
      }
    }
    return undefined;
  }

  /**
   * Convert a string token to an integer id.
   */
  override tokenToId(token: string): number | undefined {
    return this._vocabulary.get(token);
  }

  override getConfig(): serialization.ConfigDict {
    const config = {
      vocabulary: this.vocabulary,
      merges: this.merges,
      sequenceLength: this.sequenceLength,
      addPrefixSpace: this.addPrefixSpace,
      unsplittableTokens: this.unsplittableTokens,
    };
    const baseConfig = super.getConfig();
    Object.assign(config, baseConfig);
    return config;
  }

<<<<<<< HEAD
  private bpeMergeOneStep(
    words: Tensor[], mask: boolean[]): [Tensor[], boolean[]] {
=======
  /**
   * Perform one step of byte-pair merge.
   */
  private async bpeMergeOneStep(
    words: Tensor[], mask: boolean[]): Promise<[Tensor[], boolean[]]> {
>>>>>>> 09357b8a

    const wordsStr = tensorArrTo2DArr(words) as string[][];

    // Get all word pairs.
    const first = wordsStr.map(arr => arr.slice(0, -1));
    const second = wordsStr.map(arr => arr.slice(1, arr.length));

    // Mask empty.
    const nonEmptyMask = second.map(arr => arr.length > 0);
    mask = mask.map((a, idx) => a && nonEmptyMask[idx]);
    if (!mask.some(e => e)) {
      return [words, mask];
    }
    const nonEmptyIndices = mask
      .map((bool, idx) => bool ? idx : -1)
      .filter(e => e !== -1);

    const filteredFirst = nonEmptyIndices.map(idx => first[idx]);
    const filteredSecond = nonEmptyIndices.map(idx => second[idx]);

    // Get byte pair ranking in merge rules.
    const pairs: string[][] = filteredFirst.map((firstSubArr, idx) => {
      const secondSubArr = filteredSecond[idx];

      return firstSubArr.map((char, idx) => `${char} ${secondSubArr[idx]}`);
    });
    const pairRanksTensor = this.mergeRanks.lookup(
      pairs.map(arr => tensor(arr)));
    const pairRanks = tensorArrTo2DArr(pairRanksTensor) as number[][];

    // Get BPE pair ranks.
    const minPairRank = pairRanks.map(
      arr => arr.reduce((a, b) => Math.min(a, b), Infinity));
    const pairFoundMask = minPairRank.map(
      rank => rank !== this.mergeRanksLookupDefault);

    // Tokens that cannot be further merged are marked as finished.
    for (const [idx, index] of nonEmptyIndices.entries()) {
      const update = pairFoundMask[idx];
      mask[index] = update;
    }
    if (!mask.some(e => e)) {
      return [words, mask];
    }

    function argMin(arr: number[]): number {
      return arr.indexOf(arr.reduce((a, b) => Math.min(a, b), Infinity));
    }

    const maskedPairRanks = pairRanks.filter((_, idx) => pairFoundMask[idx]);
    const minPairRankIndices = maskedPairRanks.map(arr => argMin(arr));

    // Get words and pairs to process.
    const unfinishedWords = wordsStr.filter((_, idx) => mask[idx]);

    const pairLeft = unfinishedWords.map(
      (word, idx) => word[minPairRankIndices[idx]]);

    const pairRight = unfinishedWords.map(
      (word, idx) => word[minPairRankIndices[idx] + 1]);

    const mergedPairs = pairLeft.map((left, idx) => {
      const right = pairRight[idx];
      return `${left}${right}`;
    });
    const unfinishedWordsIndices = mask
      .map((_, idx) => idx)
      .filter((_, idx) => mask[idx]);

    const mergedPairIndices = unfinishedWordsIndices.map(
      (index, idx) => [index, minPairRankIndices[idx]]);
    const emptyStringIndices = unfinishedWordsIndices.map(
      (index, idx) => [index, minPairRankIndices[idx] + 1]);

    for (const [idx, indices] of mergedPairIndices.entries()) {
      const [wordIdx, charIdx] = indices;
      const mergedPair = mergedPairs[idx];
      wordsStr[wordIdx][charIdx] = mergedPair;
    }

    for (const indices of emptyStringIndices) {
      const [wordIdx, charIdx] = indices;
      wordsStr[wordIdx][charIdx] = '';
    }

    words = wordsStr.map(word => tensor(word));
    words = removeStringsFromInputs(words, '');

    return [words, mask];
  }

<<<<<<< HEAD
  private bpeMerge(words: Tensor[]): Tensor[] {
=======
  /**
   * Perform byte-pair merge for each word in the inputs.
   */
  private async bpeMerge(words: Tensor[]): Promise<Tensor[]> {
>>>>>>> 09357b8a
    const numWords = words.length;

    // Merge bytes.
    function loopCondition(mask: boolean[]): boolean {
      return mask.some(e => e);
    }

    const initialMask: boolean[] = Array(numWords).fill(true);

    let mergedWords = words;
    let mask = initialMask;
    while (loopCondition(mask)) {
      [mergedWords, mask] = this.bpeMergeOneStep(mergedWords, mask);
    }

    return mergedWords;
  }

  /**
   * Map token bytes to unicode using `byte2unicode`.
   */
  private transformBytes(tokens: Tensor): Tensor[] {
    const tokensStr = tensorToArr(tokens) as string[];

    const splitBytes = tokensStr.map(
      token => tensor(token.split('').map(c => c.charCodeAt(0))));
    const splitUnicode = this.byte2Unicode.lookup(splitBytes);

    return splitUnicode;
  }

  /**
   * Process unseen tokens and add to cache.
   */
  private bpeMergeAndUpdateCache(tokens: Tensor) {
    const words = this.transformBytes(tokens);
    const tokenizedWordsTensor = this.bpeMerge(words);
    const tokenizedWords = tensorArrTo2DArr(tokenizedWordsTensor) as string[][];

    // For each word, join all its token by a whitespace,
    // e.g., ["dragon", "fly"] => "dragon fly" for hash purpose.
    const joinedTokens = tokenizedWords.map(word => word.join(' '));

    this.cache.insert(tokens, joinedTokens);
  }

  tokenize(inputs: Tensor): Tensor[] {
    if (this.addPrefixSpace) {
      const strInputs = tensorToArr(inputs) as string[];
      inputs = tensor(strInputs.map(word => ' ' + word));
    }

    const rawTokensTensor = splitStringsForBpe(inputs, this.unsplittableTokens);
    const rawTokens = tensorArrTo2DArr(rawTokensTensor) as string[][];

    const tokenRowSplits = [0];
    for (const [idx, token] of rawTokens.entries()) {
      tokenRowSplits.push(tokenRowSplits[idx] + token.length);
    }

    const flatTokens = rawTokens.reduce((acc, e) => acc.concat(e), []);

    // Check cache.
    const cacheLookup = this.cache.lookup(flatTokens);
    const cacheMask = cacheLookup.map(e => e === '');

    const emptyFlatTokensMask = flatTokens.map(e => e !== '');
    const hasUnseenWords = cacheMask.map(
      (bool, idx) => bool && emptyFlatTokensMask[idx]).some(e => e);

    const processUnseenTokens = (): string[]  => {
      const unseenTokens = flatTokens.filter((_, idx) => cacheMask[idx]);
      this.bpeMergeAndUpdateCache(tensor(unseenTokens));
      return this.cache.lookup(flatTokens);
    };

    // If `has_unseen_words == True`, it means not all tokens are in cache,
    // we will process the unseen tokens. Otherwise return the cache lookup.
    const tokenizedWords =
      hasUnseenWords ? processUnseenTokens() : cacheLookup;

    const tokensTensor = this.tokenToIdMap.lookup(
      tokenizedWords.map(word => tensor(word.split(' '))));
    const tokens = tokensTensor.map(t => Array.from(t.dataSync()));

    // Unflatten to match input.
    const newTokenRowSplits = [0];
    for (const [idx, token] of tokens.entries()) {
      newTokenRowSplits.push(newTokenRowSplits[idx] + token.length);
    }
    const newFlatTokens = tokens.reduce((acc, e) => acc.concat(e), []);
    const gatheredIndices =
      tokenRowSplits.map(index => newTokenRowSplits[index]);

    const token2D: number[][] = [];
    for (let i = 0; i < gatheredIndices.length - 1; i++) {
      const [start, end] = [gatheredIndices[i], gatheredIndices[i+1]];
      const row = newFlatTokens.slice(start, end);
      token2D.push(row);
    }

    // Convert to a dense output if `sequence_length` is set.
    if (this.sequenceLength) {
      // pad or truncate
      const maxLengths = token2D.map(arr => arr.reduce(
          (a, b) => Math.max(a, b), -Infinity));
      const maxLength = maxLengths.reduce((a, b) => Math.max(a, b), -Infinity);

      token2D.map(tokenArr => {
        const pad: number[] = Array(maxLength - tokenArr.length).fill(0);

        const newRow = [];
        for (let i = 0; i < pad.length; i++) {
          if (pad[i] === undefined) {
            break;
          }
          newRow.push(tokenArr[i]);
        }
        return newRow;
      });
    }

    return token2D.map(token => tensor(token));
  }

  override detokenize(inputs: Tensor[]): Tensor {
    throw new NotImplementedError(`Not implemented yet.`);
  }
}
serialization.registerClass(BytePairTokenizer);<|MERGE_RESOLUTION|>--- conflicted
+++ resolved
@@ -310,16 +310,11 @@
     return config;
   }
 
-<<<<<<< HEAD
+  /**
+   * Perform one step of byte-pair merge.
+   */
   private bpeMergeOneStep(
     words: Tensor[], mask: boolean[]): [Tensor[], boolean[]] {
-=======
-  /**
-   * Perform one step of byte-pair merge.
-   */
-  private async bpeMergeOneStep(
-    words: Tensor[], mask: boolean[]): Promise<[Tensor[], boolean[]]> {
->>>>>>> 09357b8a
 
     const wordsStr = tensorArrTo2DArr(words) as string[][];
 
@@ -411,14 +406,10 @@
     return [words, mask];
   }
 
-<<<<<<< HEAD
+  /**
+   * Perform byte-pair merge for each word in the inputs.
+   */
   private bpeMerge(words: Tensor[]): Tensor[] {
-=======
-  /**
-   * Perform byte-pair merge for each word in the inputs.
-   */
-  private async bpeMerge(words: Tensor[]): Promise<Tensor[]> {
->>>>>>> 09357b8a
     const numWords = words.length;
 
     // Merge bytes.
