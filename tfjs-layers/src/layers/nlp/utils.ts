--- conflicted
+++ resolved
@@ -112,12 +112,9 @@
 }
 
 export class PipelineModel extends LayersModel {
-<<<<<<< HEAD
-=======
   /** @nocollapse */
   static override className = 'PipelineModel';
 
->>>>>>> c19b424d
   protected includePreprocessing: boolean;
 
   constructor(args: PipelineModelArgs) {
