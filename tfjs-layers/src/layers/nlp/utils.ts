/**
 * @license
 * Copyright 2023 Google LLC.
 * Licensed under the Apache License, Version 2.0 (the "License");
 * you may not use this file except in compliance with the License.
 * You may obtain a copy of the License at
 *
 * http://www.apache.org/licenses/LICENSE-2.0
 *
 * Unless required by applicable law or agreed to in writing, software
 * distributed under the License is distributed on an "AS IS" BASIS,
 * WITHOUT WARRANTIES OR CONDITIONS OF ANY KIND, either express or implied.
 * See the License for the specific language governing permissions and
 * limitations under the License.
 * =============================================================================
 */

import { ModelPredictConfig, Scalar, Tensor, tensorScatterUpdate, tidy } from '@tensorflow/tfjs-core';

import { History } from '../../base_callbacks';
import { ContainerArgs } from '../../engine/container';
import { LayersModel, ModelEvaluateArgs } from '../../engine/training';
import { ModelFitArgs } from '../../engine/training_tensors';
import { NotImplementedError } from '../../errors';

export function tensorToArr(input: Tensor): unknown[] {
  return Array.from(input.dataSync()) as unknown as unknown[];
}

export function tensorArrTo2DArr(inputs: Tensor[]): unknown[][] {
  return inputs.map(input => tensorToArr(input));
}

/**
 * Returns a new Tensor with `updates` inserted into `inputs` starting at the
 * index `startIndices`.
 *
 * @param inputs Tensor to "modify"
 * @param startIndices the starting index to insert the slice.
 *  Length must be equal to `inputs.rank`;
 * @param updates the update tensor. Shape must fit within `inputs` shape.
 * @returns a new tensor with the modification.
 */
export function sliceUpdate(
    inputs: Tensor, startIndices: number[], updates: Tensor): Tensor {
  return tidy(() => {
    const indices: number[][] = [];
    /**
     * Computes the update indices by iterating through all indices from
     * `startIndices` to `startIndices + updates.shape`.
     */
    function createIndices(idx: number, curr: number[]): void {
      if (curr.length === startIndices.length) {
        indices.push(curr.slice());
        return;
      }
      const start = startIndices[idx];
      const end = start + updates.shape[idx];
      for (let i = start; i < end; i++) {
        curr.push(i);
        createIndices(idx + 1, curr);
        curr.pop();
      }
    }
    createIndices(0, []);
    // Flatten the updates to match length of its update indices.
    updates = updates.reshape([updates.size]);
    return tensorScatterUpdate(inputs, indices, updates);
  });
}

function packXYSampleWeight(x: Tensor, y?: Tensor, sampleWeight?: Tensor):
  Tensor
  | [Tensor, Tensor]
  | [Tensor, Tensor, Tensor] {
  if (y === undefined) {
    return x;
  } else if (sampleWeight === undefined) {
    return [x, y];
  } else {
    return [x, y, sampleWeight];
  }
}

function unPackXYSampleWeight(
  data: [Tensor]|[Tensor, Tensor]|[Tensor, Tensor, Tensor]
) {
  throw new NotImplementedError();
}

function convertInputsToDataset(
  x?: Tensor, y?: Tensor, sampleWeight?: Tensor, batchSize?: number
): Tensor[] {
  throw new NotImplementedError();
}

function trainValidationSplit(
  arrays: [Tensor, Tensor, Tensor],
  validationSplit: number
): [Tensor, Tensor, Tensor] {
  throw new NotImplementedError();
}

/**
 * A model which allows automatically applying preprocessing.
 */
export interface PipelineModelArgs extends ContainerArgs {
  /**
   * Defaults to true.
   */
  includePreprocessing?: boolean;
}

export class PipelineModel extends LayersModel {
  protected includePreprocessing: boolean;

  constructor(args: PipelineModelArgs) {
    super(args);
    this.includePreprocessing = args.includePreprocessing ?? true;
  }

  /**
   * An overridable function which preprocesses features.
   */
  preprocessFeatures(x: Tensor) {
    return x;
  }

  /**
   * An overridable function which preprocesses labels.
   */
  preprocessLabels(y: Tensor) {
    return y;
  }

  /**
   * An overridable function which preprocesses entire samples.
   */
  preprocessSamples(x: Tensor, y?: Tensor, sampleWeight?: Tensor):
    Tensor
    | [Tensor, Tensor]
    | [Tensor, Tensor, Tensor] {
    x = this.preprocessFeatures(x);
    if (y != null) {
      y = this.preprocessLabels(y);
    }
    return packXYSampleWeight(x, y, sampleWeight);
  }

  // ---------------------------------------------------------------------------
  // Below are overrides to LayersModel methods to apply the functions above.
  // ---------------------------------------------------------------------------
  override fit(
    x: Tensor|Tensor[],
    y: Tensor|Tensor[],
    args: ModelFitArgs = {}
  ): Promise<History> {
    throw new NotImplementedError(
      `Uses ${convertInputsToDataset}, ${trainValidationSplit} ` +
      `${packXYSampleWeight}, and ${unPackXYSampleWeight}`);
  }

  override evaluate(
    x: Tensor|Tensor[],
    y: Tensor|Tensor[],
    args?: ModelEvaluateArgs
  ): Scalar | Scalar[] {
    throw new NotImplementedError();
  }

  override predict(
<<<<<<< HEAD
    x: Tensor | Tensor[], args?: ModelPredictConfig
  ): Tensor | Tensor[] {
    x = Array.isArray(x) ? x : [x];
    if (this.includePreprocessing) {
      x = x.map(t => this.preprocessSamples(t) as Tensor);
    }
    return super.predict(x, {batchSize: null, ...args});
=======
    x: Tensor | Tensor[],
    args?: ModelPredictConfig
  ): Tensor | Tensor[] {
    throw new NotImplementedError();
>>>>>>> 4e290c14
  }

  override trainOnBatch(
    x: Tensor|Tensor[]|{[inputName: string]: Tensor},
    y: Tensor|Tensor[]|{[inputName: string]: Tensor},
    sampleWeight?: Tensor
  ): Promise<number|number[]> {
    throw new NotImplementedError();
  }

  override predictOnBatch(x: Tensor|Tensor[]): Tensor|Tensor[] {
    throw new NotImplementedError();
  }
}<|MERGE_RESOLUTION|>--- conflicted
+++ resolved
@@ -169,7 +169,6 @@
   }
 
   override predict(
-<<<<<<< HEAD
     x: Tensor | Tensor[], args?: ModelPredictConfig
   ): Tensor | Tensor[] {
     x = Array.isArray(x) ? x : [x];
@@ -177,12 +176,6 @@
       x = x.map(t => this.preprocessSamples(t) as Tensor);
     }
     return super.predict(x, {batchSize: null, ...args});
-=======
-    x: Tensor | Tensor[],
-    args?: ModelPredictConfig
-  ): Tensor | Tensor[] {
-    throw new NotImplementedError();
->>>>>>> 4e290c14
   }
 
   override trainOnBatch(
