--- conflicted
+++ resolved
@@ -20,11 +20,7 @@
  */
 
 /* Original source: keras_nlp/models/generative_task.py */
-<<<<<<< HEAD
-import { Tensor, tensor } from '@tensorflow/tfjs-core';
-=======
-import { NamedTensorMap, Tensor } from '@tensorflow/tfjs-core';
->>>>>>> 9172c1e2
+import { NamedTensorMap, Tensor, tensor } from '@tensorflow/tfjs-core';
 
 import { NotImplementedError } from '../../../errors';
 import { ModelCompileArgs } from '../../../engine/training';
@@ -78,8 +74,8 @@
    * necessary, and returns a iterable "dataset like" object.
    */
   protected normalizeGenerateInputs(
-    inputs: Tensor|GPT2TensorMap
-  ): [Tensor|GPT2TensorMap, boolean] {
+    inputs: Tensor|NamedTensorMap
+  ): [Tensor|NamedTensorMap, boolean] {
     let inputIsScalar = false;
 
     function normalize(x: string|string[]|Tensor): [Tensor, boolean] {
@@ -113,14 +109,14 @@
    * string out).
    */
   protected normalizeGenerateOutputs(
-    outputs: Tensor|GPT2TensorMap,
+    outputs: Tensor|NamedTensorMap,
     inputIsScalar: boolean
   ): Tensor {
     function normalize(x: Tensor): Tensor {
       return inputIsScalar ? x.squeeze([0]) : x;
     }
     if (!(outputs instanceof Tensor)) {
-      const normalized: GPT2TensorMap = {};
+      const normalized: NamedTensorMap = {};
       for (const key in outputs) {
         normalized[key] = normalize(outputs[key]);
       }
@@ -154,7 +150,7 @@
    *  should be padded to the desired maximum length and this argument
    *  will be ignored.
    */
-  generate(inputs: Tensor|GPT2TensorMap, maxLength?: number): Tensor {
+  generate(inputs: Tensor|NamedTensorMap, maxLength?: number): Tensor {
     // Setup our three main passes.
     // 1. Optionally preprocessing strings to dense integer tensors.
     // 2. Generate new tokens via a compiled function on dense tensors.
@@ -175,11 +171,11 @@
       );
     }
 
-    function generate(x: GPT2TensorMap) {
+    function generate(x: NamedTensorMap) {
       return generateFunction(x, endTokenId);
     }
 
-    function postprocess(x: GPT2TensorMap) {
+    function postprocess(x: NamedTensorMap) {
       // TODO(pforderique): Generalize for other models' preprocessors.
       return (preprocessor as GPT2CausalLMPreprocessor).generatePostprocess(x);
     }
@@ -188,11 +184,11 @@
     let inputIsScalar: boolean;
     [inputs, inputIsScalar] = this.normalizeGenerateInputs(inputs);
 
-    let inputsDict: GPT2TensorMap;
+    let inputsDict: NamedTensorMap;
     if (this.preprocessor != null) {
       inputsDict = preprocess(inputs as Tensor);
     } else {
-      inputsDict = inputs as GPT2TensorMap;
+      inputsDict = inputs as NamedTensorMap;
     }
 
     let outputsDict = generate(inputsDict);
