/**
 * @license
 * Copyright 2023 Google LLC.
 * Licensed under the Apache License, Version 2.0 (the "License");
 * you may not use this file except in compliance with the License.
 * You may obtain a copy of the License at
 *
 * http://www.apache.org/licenses/LICENSE-2.0
 *
 * Unless required by applicable law or agreed to in writing, software
 * distributed under the License is distributed on an "AS IS" BASIS,
 * WITHOUT WARRANTIES OR CONDITIONS OF ANY KIND, either express or implied.
 * See the License for the specific language governing permissions and
 * limitations under the License.
 * =============================================================================
 */

/**
 *  Base class for Generative Task models.
 */

/* Original source: keras_nlp/models/generative_task.py */
import { Tensor, tensor } from '@tensorflow/tfjs-core';

import { NotImplementedError } from '../../../errors';
import { ModelCompileArgs } from '../../../engine/training';

import { Task } from './task';
import { GPT2CausalLMPreprocessor } from './gpt2/gpt2_causal_lm_preprocessor';
import { GPT2Tokenizer } from './gpt2/gpt2_tokenizer';

// export type GPT2TensorMap = {
//   tokenIds: Tensor;
//   paddingMask: Tensor;
// }
export type GPT2TensorMap = {
<<<<<<< HEAD
  [name: string]: Tensor
 }
=======
 [name: string]: Tensor
}
>>>>>>> f89da2e2

export type GenerateFn =
  (inputs: GPT2TensorMap, endTokenId?: number) => GPT2TensorMap;

/**
 *  Base class for Generative Task models.
 */
export class GenerativeTask extends Task {
  protected generateFunction: GenerateFn;

  override compile(args: ModelCompileArgs): void {
    throw new NotImplementedError();
  }

  /**
   * Run the generation on a single batch of input.
   */
  generateStep(
    inputs: GPT2TensorMap,
    endTokenId: number
  ): GPT2TensorMap {
    throw new NotImplementedError();
  }

  /**
   * Create or return the compiled generation function.
   */
  makeGenerateFunction(): GenerateFn {
    if (this.generateFunction == null) {
      this.generateFunction = this.generateStep;
    }
    return this.generateFunction;
  }

  /**
   * Normalize user input to the generate function.
   *
   * This function converts all inputs to tensors, adds a batch dimension if
   * necessary, and returns a iterable "dataset like" object.
   */
  protected normalizeGenerateInputs(
    inputs: Tensor|GPT2TensorMap
  ): [Tensor, boolean] {
    let inputIsScalar = false;

    function normalize(x: string|string[]|Tensor): [Tensor, boolean] {
      let xIsScalar = false;
      if (typeof x === 'string' || Array.isArray(x)) {
        x = tensor(x);
      }
      if (x instanceof Tensor && x.rank === 0) {
        xIsScalar = true;
        x = x.reshape([1, ...x.shape]);
      }
      return [x, xIsScalar];
    }

    if (!(inputs instanceof Tensor)) {
      for (const key in inputs) {
        [inputs[key], inputIsScalar] = normalize(inputs[key]);
      }
    } else {
      [inputs, inputIsScalar] = normalize(inputs);
    }
    return [inputs as Tensor, inputIsScalar]
  }

  /**
   * Normalize user output from the generate function.
   *
   * This function converts all output to numpy (for integer output), or
   * python strings (for string output). If a batch dimension was added to
   * the input, it is removed from the output (so generate can be string in,
   * string out).
   */
  protected normalizeGenerateOutputs(
    outputs: Tensor|GPT2TensorMap,
    inputIsScalar: boolean
  ): Tensor {
    function normalize(x: Tensor): Tensor {
      return inputIsScalar ? x.squeeze([0]) : x;
    }
    if (!(outputs instanceof Tensor)) {
      const normalized: GPT2TensorMap = {};
      for (const key in outputs) {
        normalized[key] = normalize(outputs[key]);
      }
      return normalized.tokenIds;
    }
    return normalize(outputs);
  }

  /**
   * Generate text given prompt `inputs`.

   * This method generates text based on given `inputs`. The sampling method
   * used for generation can be set via the `compile()` method.
   *
   * `inputs` will be handled as a single batch.
   *
   * If a `preprocessor` is attached to the model, `inputs` will be
   * preprocessed inside the `generate()` function and should match the
   * structure expected by the `preprocessor` layer (usually raw strings).
   * If a `preprocessor` is not attached, inputs should match the structure
   * expected by the `backbone`. See the example usage above for a
   * demonstration of each.
   *
   * @param inputs tensor data. If a `preprocessor` is attached to the model,
   *  `inputs` should match the structure expected by the `preprocessor` layer.
   *  If a `preprocessor` is not attached, `inputs` should match the structure
   *  expected the the `backbone` model.
   * @param maxLength Integer. The max length of the generated sequence.
   *  Will default to the max configured `sequenceLength` of the
   *  `preprocessor`. If `preprocessor` is `null`, `inputs` should be
   *  should be padded to the desired maximum length and this argument
   *  will be ignored.
   */
  generate(inputs: Tensor, maxLength?: number): Tensor {
    // Setup our three main passes.
    // 1. Optionally preprocessing strings to dense integer tensors.
    // 2. Generate new tokens via a compiled function on dense tensors.
    // 3. Optionally postprocess dense integer tensors back to string.
    const generateFunction = this.makeGenerateFunction();
    let endTokenId: number;

    const preprocessor = this.preprocessor;
    if (preprocessor != null) {
      // TODO(pforderique): Add default `get endTokenId()` to `Tokenizer`.
      endTokenId = (this.preprocessor.tokenizer as GPT2Tokenizer).endTokenId;
    }

    function preprocess(x: Tensor) {
      // TODO(pforderique): Generalize for other models' preprocessors.
      return (preprocessor as GPT2CausalLMPreprocessor).generatePreprocess(
        x, maxLength
      );
    }

    function generate(x: Tensor) {
      return generateFunction({tokenIds: x, paddingMask: null}, endTokenId);
    }

    function postprocess(x: Tensor) {
      // TODO(pforderique): Generalize for other models' preprocessors.
      return (preprocessor as GPT2CausalLMPreprocessor).generatePostprocess(x);
    }

    // Normalize inputs, apply our three passes, and normalize outputs.
    let inputIsScalar: boolean;
    [inputs, inputIsScalar] = this.normalizeGenerateInputs(inputs);

    if (this.preprocessor != null) {
      inputs = preprocess(inputs).tokenIds;
    }

    let outputs = generate(inputs).tokenIds;

    if (this.preprocessor != null) {
      outputs = postprocess(outputs).tokenIds;
    }

    return this.normalizeGenerateOutputs(outputs, inputIsScalar);
  }
}<|MERGE_RESOLUTION|>--- conflicted
+++ resolved
@@ -34,13 +34,8 @@
 //   paddingMask: Tensor;
 // }
 export type GPT2TensorMap = {
-<<<<<<< HEAD
   [name: string]: Tensor
  }
-=======
- [name: string]: Tensor
-}
->>>>>>> f89da2e2
 
 export type GenerateFn =
   (inputs: GPT2TensorMap, endTokenId?: number) => GPT2TensorMap;
