--- conflicted
+++ resolved
@@ -1,257 +1,249 @@
-/**
- * @license
- * Copyright 2023 Google LLC.
- * Licensed under the Apache License, Version 2.0 (the "License");
- * you may not use this file except in compliance with the License.
- * You may obtain a copy of the License at
- *
- * http://www.apache.org/licenses/LICENSE-2.0
- *
- * Unless required by applicable law or agreed to in writing, software
- * distributed under the License is distributed on an "AS IS" BASIS,
- * WITHOUT WARRANTIES OR CONDITIONS OF ANY KIND, either express or implied.
- * See the License for the specific language governing permissions and
- * limitations under the License.
- * =============================================================================
- */
-
-/**
- * GPT2 Causal LM (Language Model).
- */
-
-/* Original source: keras-nlp/models/gpt2/gpt2_causal_lm.py */
-import { AdamOptimizer, Tensor, serialization } from '@tensorflow/tfjs-core';
-
-import { NotImplementedError } from '../../../../errors';
-import { Layer } from '../../../../exports_layers';
-import { LayerArgs, SymbolicTensor } from '../../../../engine/topology';
-import { Embedding } from '../../../../layers/embeddings';
-import { Shape } from '../../../../keras_format/common';
-
-import { GPT2TensorMap, GenerativeTask } from '../generative_task';
-import { PipelineModelArgs } from '../../utils';
-<<<<<<< HEAD
-import { GPT2Backbone } from './gpt2_backbone';
-import { GPT2Preprocessor } from './gpt2_preprocessor';
-import { sparseCategoricalCrossentropy } from 'tfjs-layers/src/losses';
-=======
-import { Kwargs } from '../../../../types';
->>>>>>> 60b61446
-
-declare interface ReverseEmbeddingArgs extends LayerArgs {
-  embedding: Embedding;
-}
-
-class ReverseEmbedding extends Layer {
-  protected embedding: Embedding;
-
-  constructor(args: ReverseEmbeddingArgs) {
-    super(args);
-    this.embedding = args.embedding;
-  }
-
-<<<<<<< HEAD
-  override call(inputs: Tensor, kwargs: any): Tensor|Tensor[] {
-    const kernel = this.embedding.embeddings.read().transpose();
-    return inputs.matMul(kernel);
-=======
-  override call(inputs: Tensor|Tensor[], kwargs: Kwargs): Tensor|Tensor[] {
-    throw new NotImplementedError();
->>>>>>> 60b61446
-  }
-
-  override computeOutputShape(inputShape: Shape): Shape|Shape[] {
-    return [inputShape[0], this.embedding.embeddings.shape[0]];
-  }
-
-}
-
-export declare interface GPT2CausalLMArgs extends PipelineModelArgs {
-  /**
-   * A `GPT2Backbone` instance.
-   */
-  backbone: GPT2Backbone;
-
-  /**
-   * Optional `GPT2CausalLMPreprocessor`.
-   * If `null`, this model will not apply preprocessing, and inputs should be
-   * preprocessed before calling the model.
-   */
-  preprocessor?: GPT2Preprocessor;
-}
-
-/**
- * An end-to-end GPT2 model for causal langauge modeling.
- *
- * A causal language model (LM) predicts the next token based on previous
- * tokens. This task setup can be used to train the model unsupervised on
- * plain text input, or to autoregressively generate plain text similar to
- * the data used for training. This task can be used for pre-training or
- * fine-tuning a GPT-2 model, simply by calling `fit()`.
- *
- * This model has a `generate()` method, which generates text based on a
- * prompt. The generation strategy used is controlled by an additional
- * sampler` argument on `compile()`.
- * By default, the top k results will be returned.
- *
- * This model can optionally be configured with a `preprocessor` layer, in
- * which case it will automatically apply preprocessing to string inputs during
- * fit()`, `predict()`, `evaluate()` and `generate()`. This is done by default
- * when creating the model with `fromPreset()`.
- *
- * Disclaimer: Pre-trained models are provided on an "as is" basis, without
- * warranties or conditions of any kind. The underlying model is provided by a
- * third party and subject to a separate license, available
- * here](https://github.com/openai/gpt-2).
- *
- * Use `generate()` to do text generation.
- * ```js
- * const gpt2LM = GPT2CausalLM.fromPreset('gpt2_base_en');
- * gpt2LM.generate("I want to say", max_length=30);
- * // Generate with batched prompts.
- * gpt2LM.generate(["This is a", "Where are you"], max_length=30);
- * ```
- *
- * Use `generate()` without preprocessing.
- * ```js
- * // Prompt the model with `5338, 318` (the token ids for `"Who is"`).
- * // Use `"paddingMask"` to indicate values that should not be overridden.
- * const prompt = {
- *  tokenIds: tf.tensor([[5338, 318, 0, 0, 0], [5338, 318, 0, 0, 0]]),
- *  paddingMask: tf.tensor([[1, 1, 0, 0, 0], [1, 1, 0, 0, 0]]]),
- * };
- * const gpt2LM = GPT2CausalLM.from_preset('gpt2_base_en', null);
- * gpt2LM.generate(prompt);
- * ```
- *
- * Call `fit()` on a single batch.
- * ```js
- * const features = ['The quick brown fox jumped.', 'I forgot my homework.'];
- * const gpt2LM = GPT2CausalLM.from_preset('gpt2_base_en');
- * gpt2LM.fit(features, {batchSize: 2});
- * ```
- *
- * Call `fit()` without preprocessing.
- * ```js
- * const x = {
- *  tokenIds: tf.tensor([[50256, 1, 2, 3, 4], [50256, 1, 2, 3, 4]]),
- *  paddingMask: tf.tensor([[1, 1, 1, 1, 1], [1, 1, 1, 1, 1]]),
- * };
- * const y = tf.tensor([[1, 2, 3, 4, 50256], [1, 2, 3, 4, 50256]]);
- * const sw = tf.tensor([[1, 1, 1, 1, 1], [1, 1, 1, 1, 1]]);
- * const gpt2LM = GPT2CausalLM.from_preset('gpt2_base_en', null);
- * gpt2LM.fit(x, y, {sampleWeight: sw, batchSize: 2});
- * ```
- *
- * Custom backbone and vocabulary.
- * ```js
- * const features = ["a quick fox.", "a fox quick."];
- * const vocab = {"<|endoftext|>": 0, "a": 4, "Ġquick": 5, "Ġfox": 6};
- * const merges = [
- *  "Ġ q", "u i", "c k", "ui ck", "Ġq uick", "Ġ f", "o x", "Ġf ox"
- * ];
- * const tokenizer = new GPT2Tokenizer({vocabulary: vocab, merges});
- * const preprocessor =  new GPT2CausalLMPreprocessor({
- *  tokenizer,
- *  sequence_length: 128,
- * });
- * const backbone = new GPT2Backbone({
- *  vocabularysize: 30552,
- *  numlayers: 4,
- *  numheads: 4,
- *  hiddendim: 256,
- *  intermediatedim: 512,
- *  maxSequenceLength: 128,
- * });
- * const gpt2LM = new GPT2CausalLM({backbone, preprocessor});
- * gpt2LM.fit(features, {batch_size: 2});
- * ```
- */
-export class GPTCausalLM extends GenerativeTask {
-
-  constructor(args: GPT2CausalLMArgs) {
-    super(args);
-    const inputs = args.backbone.input;
-    const x = args.backbone.apply(inputs) as SymbolicTensor;
-    // Use token embedding weights to project from the token representation
-    // to vocabulary logits.
-    const outputs = new ReverseEmbedding({
-      embedding: args.backbone.tokenEmbedding,
-      name: 'reverse_embedding',
-    }).apply(x) as SymbolicTensor;
-
-    // Instantiate using Functional API Model constructor.
-    super({
-      inputs,
-      outputs,
-      includePreprocessing: args.preprocessor != null,
-      ...args,
-    });
-    this.backbone = args.backbone;
-    this.preprocessor = args.preprocessor;
-
-    // Default complation.
-    this.compile({
-      loss: (yTrue: Tensor, yPred: Tensor) => sparseCategoricalCrossentropy(yTrue, yPred, true),
-      optimizer: new AdamOptimizer(2e-5, 0.9, 0.999),
-      metrics: ['sparseCategoricalCrossentropy'],
-    });
-    throw new NotImplementedError(`Uses ${ReverseEmbedding}.`);
-  }
-
-  static override presets<T extends serialization.Serializable>(
-    cls: serialization.SerializableConstructor<T>
-  ): {} {
-    throw new NotImplementedError();
-  }
-
-  /**
-   * Forward pass of `GPT2CausalLM` with cache.
-   *
-   * `callWithCache` adds an additional forward pass for the model for
-   * autoregressive inference. Unlike calling the model directly, this method
-   * allows caching previous key/value Tensors in multi-head attention layer,
-   * and avoids recomputing the outputs of seen tokens.
-   *
-   * @param tokenIds a dense int Tensor with shape `[batchSize, maxLength]`.
-   * @param cache a dense float Tensor, the cache of key and value.
-   * @param cacheUpdateIndex Integer. The index of current inputs in the whole
-   *  sequence.
-   * @returns [logits, hiddenStates, cache], where `logits` is the
-   *  language model logits for the input tokenIds, `hiddenStates` is
-   *  the final hidden representation of the input tokens, and `cache` is
-   *  the decoding cache.
-   */
-  callWithCache(
-    tokenIds: Tensor,
-    cache: Tensor,
-    cacheUpdateIndex: number
-  ): [Tensor, Tensor, Tensor] {
-    throw new NotImplementedError();
-  }
-
-  /**
-   * Build an empty cache for use with `callWithCache()`.
-   */
-  private buildCache(tokenIds: Tensor): [Tensor, Tensor] {
-    throw new NotImplementedError();
-  }
-
-  /**
-   * A compilable generation function for a single batch of inputs.
-   *
-   * This function represents the inner generation function for a single batch
-   *  of inputs.
-   *
-   * @param inputs An object with two keys `tokenIds` and `paddingMask` and
-   *  batched tensor values.
-   * @param endTokenId The id of the end token to stop on. If all
-   *  sequences have produced a new `endTokenId`, generation will stop.
-   */
-  override generateStep(
-    inputs: GPT2TensorMap,
-    endTokenId: number
-  ): GPT2TensorMap {
-    throw new NotImplementedError(`Uses ${this.buildCache}`);
-  }
-}
+/**
+ * @license
+ * Copyright 2023 Google LLC.
+ * Licensed under the Apache License, Version 2.0 (the "License");
+ * you may not use this file except in compliance with the License.
+ * You may obtain a copy of the License at
+ *
+ * http://www.apache.org/licenses/LICENSE-2.0
+ *
+ * Unless required by applicable law or agreed to in writing, software
+ * distributed under the License is distributed on an "AS IS" BASIS,
+ * WITHOUT WARRANTIES OR CONDITIONS OF ANY KIND, either express or implied.
+ * See the License for the specific language governing permissions and
+ * limitations under the License.
+ * =============================================================================
+ */
+
+/**
+ * GPT2 Causal LM (Language Model).
+ */
+
+/* Original source: keras-nlp/models/gpt2/gpt2_causal_lm.py */
+import { AdamOptimizer, Tensor, serialization } from '@tensorflow/tfjs-core';
+
+import { NotImplementedError } from '../../../../errors';
+import { Layer } from '../../../../exports_layers';
+import { LayerArgs, SymbolicTensor } from '../../../../engine/topology';
+import { Embedding } from '../../../../layers/embeddings';
+import { Shape } from '../../../../keras_format/common';
+
+import { GPT2TensorMap, GenerativeTask } from '../generative_task';
+import { PipelineModelArgs } from '../../utils';
+import { GPT2Backbone } from './gpt2_backbone';
+import { GPT2Preprocessor } from './gpt2_preprocessor';
+import { sparseCategoricalCrossentropy } from 'tfjs-layers/src/losses';
+import { Kwargs } from '../../../../types';
+
+declare interface ReverseEmbeddingArgs extends LayerArgs {
+  embedding: Embedding;
+}
+
+class ReverseEmbedding extends Layer {
+  protected embedding: Embedding;
+
+  constructor(args: ReverseEmbeddingArgs) {
+    super(args);
+    this.embedding = args.embedding;
+  }
+
+  override call(inputs: Tensor, kwargs: Kwargs): Tensor|Tensor[] {
+    const kernel = this.embedding.embeddings.read().transpose();
+    return inputs.matMul(kernel);
+  }
+
+  override computeOutputShape(inputShape: Shape): Shape|Shape[] {
+    return [inputShape[0], this.embedding.embeddings.shape[0]];
+  }
+
+}
+
+export declare interface GPT2CausalLMArgs extends PipelineModelArgs {
+  /**
+   * A `GPT2Backbone` instance.
+   */
+  backbone: GPT2Backbone;
+
+  /**
+   * Optional `GPT2CausalLMPreprocessor`.
+   * If `null`, this model will not apply preprocessing, and inputs should be
+   * preprocessed before calling the model.
+   */
+  preprocessor?: GPT2Preprocessor;
+}
+
+/**
+ * An end-to-end GPT2 model for causal langauge modeling.
+ *
+ * A causal language model (LM) predicts the next token based on previous
+ * tokens. This task setup can be used to train the model unsupervised on
+ * plain text input, or to autoregressively generate plain text similar to
+ * the data used for training. This task can be used for pre-training or
+ * fine-tuning a GPT-2 model, simply by calling `fit()`.
+ *
+ * This model has a `generate()` method, which generates text based on a
+ * prompt. The generation strategy used is controlled by an additional
+ * sampler` argument on `compile()`.
+ * By default, the top k results will be returned.
+ *
+ * This model can optionally be configured with a `preprocessor` layer, in
+ * which case it will automatically apply preprocessing to string inputs during
+ * fit()`, `predict()`, `evaluate()` and `generate()`. This is done by default
+ * when creating the model with `fromPreset()`.
+ *
+ * Disclaimer: Pre-trained models are provided on an "as is" basis, without
+ * warranties or conditions of any kind. The underlying model is provided by a
+ * third party and subject to a separate license, available
+ * here](https://github.com/openai/gpt-2).
+ *
+ * Use `generate()` to do text generation.
+ * ```js
+ * const gpt2LM = GPT2CausalLM.fromPreset('gpt2_base_en');
+ * gpt2LM.generate("I want to say", max_length=30);
+ * // Generate with batched prompts.
+ * gpt2LM.generate(["This is a", "Where are you"], max_length=30);
+ * ```
+ *
+ * Use `generate()` without preprocessing.
+ * ```js
+ * // Prompt the model with `5338, 318` (the token ids for `"Who is"`).
+ * // Use `"paddingMask"` to indicate values that should not be overridden.
+ * const prompt = {
+ *  tokenIds: tf.tensor([[5338, 318, 0, 0, 0], [5338, 318, 0, 0, 0]]),
+ *  paddingMask: tf.tensor([[1, 1, 0, 0, 0], [1, 1, 0, 0, 0]]]),
+ * };
+ * const gpt2LM = GPT2CausalLM.from_preset('gpt2_base_en', null);
+ * gpt2LM.generate(prompt);
+ * ```
+ *
+ * Call `fit()` on a single batch.
+ * ```js
+ * const features = ['The quick brown fox jumped.', 'I forgot my homework.'];
+ * const gpt2LM = GPT2CausalLM.from_preset('gpt2_base_en');
+ * gpt2LM.fit(features, {batchSize: 2});
+ * ```
+ *
+ * Call `fit()` without preprocessing.
+ * ```js
+ * const x = {
+ *  tokenIds: tf.tensor([[50256, 1, 2, 3, 4], [50256, 1, 2, 3, 4]]),
+ *  paddingMask: tf.tensor([[1, 1, 1, 1, 1], [1, 1, 1, 1, 1]]),
+ * };
+ * const y = tf.tensor([[1, 2, 3, 4, 50256], [1, 2, 3, 4, 50256]]);
+ * const sw = tf.tensor([[1, 1, 1, 1, 1], [1, 1, 1, 1, 1]]);
+ * const gpt2LM = GPT2CausalLM.from_preset('gpt2_base_en', null);
+ * gpt2LM.fit(x, y, {sampleWeight: sw, batchSize: 2});
+ * ```
+ *
+ * Custom backbone and vocabulary.
+ * ```js
+ * const features = ["a quick fox.", "a fox quick."];
+ * const vocab = {"<|endoftext|>": 0, "a": 4, "Ġquick": 5, "Ġfox": 6};
+ * const merges = [
+ *  "Ġ q", "u i", "c k", "ui ck", "Ġq uick", "Ġ f", "o x", "Ġf ox"
+ * ];
+ * const tokenizer = new GPT2Tokenizer({vocabulary: vocab, merges});
+ * const preprocessor =  new GPT2CausalLMPreprocessor({
+ *  tokenizer,
+ *  sequence_length: 128,
+ * });
+ * const backbone = new GPT2Backbone({
+ *  vocabularysize: 30552,
+ *  numlayers: 4,
+ *  numheads: 4,
+ *  hiddendim: 256,
+ *  intermediatedim: 512,
+ *  maxSequenceLength: 128,
+ * });
+ * const gpt2LM = new GPT2CausalLM({backbone, preprocessor});
+ * gpt2LM.fit(features, {batch_size: 2});
+ * ```
+ */
+export class GPTCausalLM extends GenerativeTask {
+
+  constructor(args: GPT2CausalLMArgs) {
+    super(args);
+    const inputs = args.backbone.input;
+    const x = args.backbone.apply(inputs) as SymbolicTensor;
+    // Use token embedding weights to project from the token representation
+    // to vocabulary logits.
+    const outputs = new ReverseEmbedding({
+      embedding: args.backbone.tokenEmbedding,
+      name: 'reverse_embedding',
+    }).apply(x) as SymbolicTensor;
+
+    // Instantiate using Functional API Model constructor.
+    super({
+      inputs,
+      outputs,
+      includePreprocessing: args.preprocessor != null,
+      ...args,
+    });
+    this.backbone = args.backbone;
+    this.preprocessor = args.preprocessor;
+
+    // Default complation.
+    this.compile({
+      loss: (yTrue: Tensor, yPred: Tensor) => sparseCategoricalCrossentropy(yTrue, yPred, true),
+      optimizer: new AdamOptimizer(2e-5, 0.9, 0.999),
+      metrics: ['sparseCategoricalCrossentropy'],
+    });
+    throw new NotImplementedError(`Uses ${ReverseEmbedding}.`);
+  }
+
+  static override presets<T extends serialization.Serializable>(
+    cls: serialization.SerializableConstructor<T>
+  ): {} {
+    throw new NotImplementedError();
+  }
+
+  /**
+   * Forward pass of `GPT2CausalLM` with cache.
+   *
+   * `callWithCache` adds an additional forward pass for the model for
+   * autoregressive inference. Unlike calling the model directly, this method
+   * allows caching previous key/value Tensors in multi-head attention layer,
+   * and avoids recomputing the outputs of seen tokens.
+   *
+   * @param tokenIds a dense int Tensor with shape `[batchSize, maxLength]`.
+   * @param cache a dense float Tensor, the cache of key and value.
+   * @param cacheUpdateIndex Integer. The index of current inputs in the whole
+   *  sequence.
+   * @returns [logits, hiddenStates, cache], where `logits` is the
+   *  language model logits for the input tokenIds, `hiddenStates` is
+   *  the final hidden representation of the input tokens, and `cache` is
+   *  the decoding cache.
+   */
+  callWithCache(
+    tokenIds: Tensor,
+    cache: Tensor,
+    cacheUpdateIndex: number
+  ): [Tensor, Tensor, Tensor] {
+    throw new NotImplementedError();
+  }
+
+  /**
+   * Build an empty cache for use with `callWithCache()`.
+   */
+  private buildCache(tokenIds: Tensor): [Tensor, Tensor] {
+    throw new NotImplementedError();
+  }
+
+  /**
+   * A compilable generation function for a single batch of inputs.
+   *
+   * This function represents the inner generation function for a single batch
+   *  of inputs.
+   *
+   * @param inputs An object with two keys `tokenIds` and `paddingMask` and
+   *  batched tensor values.
+   * @param endTokenId The id of the end token to stop on. If all
+   *  sequences have produced a new `endTokenId`, generation will stop.
+   */
+  override generateStep(
+    inputs: GPT2TensorMap,
+    endTokenId: number
+  ): GPT2TensorMap {
+    throw new NotImplementedError(`Uses ${this.buildCache}`);
+  }
+}