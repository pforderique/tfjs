/**
 * @license
 * Copyright 2023 Google LLC.
 * Licensed under the Apache License, Version 2.0 (the "License");
 * you may not use this file except in compliance with the License.
 * You may obtain a copy of the License at
 *
 * http://www.apache.org/licenses/LICENSE-2.0
 *
 * Unless required by applicable law or agreed to in writing, software
 * distributed under the License is distributed on an "AS IS" BASIS,
 * WITHOUT WARRANTIES OR CONDITIONS OF ANY KIND, either express or implied.
 * See the License for the specific language governing permissions and
 * limitations under the License.
 * =============================================================================
 */

/* Original source: keras-nlp/models/preprocessor.py */
import { serialization } from '@tensorflow/tfjs-core';

import { Layer, LayerArgs } from '../../../engine/topology';
import { Tokenizer } from '../tokenizers';
import { Kwargs } from '../../../types';
import { deserializeKerasObject, serializeKerasObject } from '../../../utils/generic_utils';

/**
 * Base class for model Preprocessors.
 */
export class Preprocessor extends Layer {
  /** @nocollapse */
  static readonly className = 'Preprocessor';

  private _tokenizer: Tokenizer;

  constructor(args: LayerArgs) {
    super(args);
  }

  /**
   * The tokenizer used to tokenize strings.
   */
  get tokenizer() {
    return this._tokenizer;
  }

  set tokenizer(value: Tokenizer) {
    this._tokenizer = value;
  }

  override getConfig(): serialization.ConfigDict {
    const config = super.getConfig();
    config.tokenizer = serializeKerasObject(this.tokenizer);
    return config;
  }

  static override fromConfig<T extends serialization.Serializable>(
    cls: serialization.SerializableConstructor<T>,
    config: serialization.ConfigDict
  ): T {
    const kwargs: Kwargs = config;

    if (config.tokenizer != null && !(config.tokenizer instanceof Tokenizer)) {
      const tokenizerConfigDict = config.tokenizer as serialization.ConfigDict;

<<<<<<< HEAD
      kwargs.tokenizer =
        deserializeKerasObject(tokenizerConfigDict,
          serialization.SerializationMap.getMap().classNameMap,
          {}, 'preprocessor');
=======
      kwargs.tokenizer = deserializeKerasObject(
        tokenizerConfigDict,
        serialization.SerializationMap.getMap().classNameMap,
        {}, 'preprocessor');
>>>>>>> 6f47e3c0
    }
    return new cls(kwargs);
  }

  static tokenizerCls<T extends serialization.Serializable>(
    cls: serialization.SerializableConstructor<T>) {}
}
serialization.registerClass(Preprocessor);<|MERGE_RESOLUTION|>--- conflicted
+++ resolved
@@ -62,17 +62,10 @@
     if (config.tokenizer != null && !(config.tokenizer instanceof Tokenizer)) {
       const tokenizerConfigDict = config.tokenizer as serialization.ConfigDict;
 
-<<<<<<< HEAD
-      kwargs.tokenizer =
-        deserializeKerasObject(tokenizerConfigDict,
-          serialization.SerializationMap.getMap().classNameMap,
-          {}, 'preprocessor');
-=======
       kwargs.tokenizer = deserializeKerasObject(
         tokenizerConfigDict,
         serialization.SerializationMap.getMap().classNameMap,
         {}, 'preprocessor');
->>>>>>> 6f47e3c0
     }
     return new cls(kwargs);
   }
