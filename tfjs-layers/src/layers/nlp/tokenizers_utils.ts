--- conflicted
+++ resolved
@@ -107,11 +107,7 @@
  *
  * Examples:
  *
-<<<<<<< HEAD
- * ```
-=======
  * ```js
->>>>>>> 18018d82
  * const cache = new BytePairTokenizerCache();
  * cache.insert(["butterfly", "dragonfly"], ["but ter fly", "dragon fly"]);
  * cache.lookup(["butterfly"]);
@@ -127,16 +123,10 @@
   /**
    * Insert token <=> encoded outputs pairs.
    */
-<<<<<<< HEAD
-  insert(keys: Tensor|string[], values: string[]): BytePairTokenizerCache {
-    const arrKeys = keys instanceof Tensor ?
-      keys.dataSync() as unknown as string[] : keys;
-=======
   async insert(
     keys: Tensor|string[], values: string[]): Promise<BytePairTokenizerCache> {
     const arrKeys = keys instanceof Tensor ?
       await keys.data() as unknown as string[] : keys;
->>>>>>> 18018d82
 
     arrKeys.forEach((key, idx) => this._cache.set(key, values[idx]));
     return this;
@@ -145,13 +135,6 @@
   /**
    * Look up the encoded outputs of given tokens.
    */
-<<<<<<< HEAD
-  lookup(keys: Tensor|string[]): string[] {
-    const arrKeys = keys instanceof Tensor ?
-      keys.dataSync() as unknown as string[] : keys;
-    return arrKeys.map(key => this._cache.get(key));
-  }
-=======
   async lookup(keys: Tensor|string[]): Promise<string[]> {
     const arrKeys = keys instanceof Tensor ?
       await keys.data() as unknown as string[] : keys;
@@ -316,5 +299,4 @@
   }
 
   return removeStringsFromInputs(rawTokens.map(tokens => tensor(tokens)), '६');
->>>>>>> 18018d82
 }