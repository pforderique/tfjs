/**
 * @license
 * Copyright 2023 Google LLC.
 * Licensed under the Apache License, Version 2.0 (the "License");
 * you may not use this file except in compliance with the License.
 * You may obtain a copy of the License at
 *
 * http://www.apache.org/licenses/LICENSE-2.0
 *
 * Unless required by applicable law or agreed to in writing, software
 * distributed under the License is distributed on an "AS IS" BASIS,
 * WITHOUT WARRANTIES OR CONDITIONS OF ANY KIND, either express or implied.
 * See the License for the specific language governing permissions and
 * limitations under the License.
 * =============================================================================
 */

/* Original source: keras-nlp/byte_pair_tokenizer.py */

import { Tensor, tensor } from '@tensorflow/tfjs-core';
import { ValueError } from '../../errors';
import { matchAll } from './match_all_polyfill';
import { tensorArrTo2DArr, tensorToArr } from './utils';

export function bytesToUnicode(): [Uint8Array, string[]] {
  const inclusiveRange = (start: number, end: number) =>
    Array.from({ length: (end - start + 1) }, (v, k) => k + start);

  const bs = [
    ...inclusiveRange('!'.charCodeAt(0), '~'.charCodeAt(0)),
    ...inclusiveRange('¡'.charCodeAt(0), '¬'.charCodeAt(0)),
    ...inclusiveRange('®'.charCodeAt(0), 'ÿ'.charCodeAt(0))
  ];

  const cs = [...bs];
  let n = 0;

  // Removes mapping an int to a whitespace character
  for (let b = 0; b < 2 ** 8; b++) {
    if (!bs.includes(b)) {
      bs.push(b);
      cs.push(2 ** 8 + n);
      n++;
    }
  }

  const chars = cs.map(n => String.fromCharCode(n));

  // TODO(orderique): Verify same functionality.
  const bytes = Uint8Array.from(bs);

  return [bytes, chars];
}

/**
 * StaticHashTable includes a `lookup` function for multiple keys at once.
 */
export class StaticHashTable<K, V extends number|string> {
  private _map: Map<K, V>;

  constructor(keys: K[], values: V[], private readonly defaultValue: V) {
    if (keys.length !== values.length) {
      throw new ValueError(`keys and values arrays must be same length.
        Instead got lengths ${keys.length} and ${values.length}.`
      );
    }
    const keyValPairs: Array<[K, V]> = [];
    for (let idx = 0; idx < keys.length; idx++) {
      const key = keys[idx];
      const val = values[idx];
      keyValPairs.push([key, val]);
    }

    this._map = new Map(keyValPairs);
  }

  get(key: K): V {
    if (this._map.has(key)) {
      return this._map.get(key);
    }
    return this.defaultValue;
  }

  lookup(keys: Tensor[]): Tensor[] {
    const values = keys.map(t => {
      const innerValues: V[] = [];
      for (const key of t.dataSync() as unknown as K[]) {
        innerValues.push(this.get(key));
      }

      return tensor(innerValues, t.shape);
    });

    return values;
  }
}

export function createStaticHashtable<K, V extends number|string>(
  keys: K[], values: V[], defaultVal: V): StaticHashTable<K, V> {

  return new StaticHashTable(keys, values, defaultVal);
}

/**
 * Cache that stores the encoded result of seen tokens.
 *
 * The cache key is string tensor or python strings, and the value is split
 * tokens joined by whitespace. For example, "dragonfly" => "dragon fly"
 *
 * Examples:
 *
 * ```js
 * const cache = new BytePairTokenizerCache();
 * cache.insert(["butterfly", "dragonfly"], ["but ter fly", "dragon fly"]);
 * cache.lookup(["butterfly"]);
 * ```
 */
export class BytePairTokenizerCache {
  // TODO(orderique): modify to use id2value map. Debug for correct behavior.
  private _cache: Map<string, string>;

  constructor() {
    this._cache = new Map();
  }

  get(key: string): string {
    if (this._cache.has(key)) {
      return this._cache.get(key);
    }
    return '';
  }

  /**
   * Insert token <=> encoded outputs pairs.
   */
  insert(
    keys: Tensor|string[], values: string[]): BytePairTokenizerCache {
    const arrKeys = keys instanceof Tensor ?
      keys.dataSync() as unknown as string[] : keys;

    for (const [idx, key] of arrKeys.entries()) {
      this._cache.set(key, values[idx]);
    }
    return this;
  }

  /**
   * Look up the encoded outputs of given tokens.
   */
  lookup(keys: Tensor|string[]): string[] {
    const arrKeys = keys instanceof Tensor ?
      keys.dataSync() as unknown as string[] : keys;
    return arrKeys.map(key => this.get(key));
  }
}

/**
 * Remove certain strings from input tensor.
 */
export function removeStringsFromInputs(
  inputs: Tensor[], stringToRemove: string): Tensor[] {

  const stringArrInputs = tensorArrTo2DArr(inputs) as string[][];
  const filteredStrArrays = stringArrInputs
    .map(arr => arr.filter(s => s !== stringToRemove));

  const filteredTensors = filteredStrArrays.map(arr => tensor(arr));

  return filteredTensors;
}

/**
 * Create alternates for all special tokens that will be not split during
 * tokenization.
 */
export function createAltsForUnsplittableTokens(
  unsplittableTokens: string[]): string[] {

  const prefix = 'ĵ';

  // Trim out splitters.
  const replacePattern: RegExp = /'|\s+|[^\p{L}\p{N}]+/gu;
  return unsplittableTokens.map(
    token => prefix + token.replace(replacePattern, ''));
}

// Typescript and TF handles special spaces differently, we need to
// manually handle special spaces during string split.
const SPECIAL_WHITESPACES = /\u00A0\u2009\u202f\u3000/;

// String splitting regex pattern.
const pL = 'a-zA-ZáàâäãåçéèêëíìîïñóòôöõúùûüýÿæœÁÀÂÄÃÅÇÉÈÊËÍÌÎÏÑÓÒÔÖÕÚÙÛÜÝŸÆŒĵ';
const pN = '0-9';
export const SPLIT_PATTERN_1 = new RegExp(
  `'s|'t|'re|'ve|'m|'ll|'d` +
  `|[\\s${SPECIAL_WHITESPACES.source}]+` +
  `[\\n\\r\\t\\f६${SPECIAL_WHITESPACES.source}]| ?${pL}+|`+
  ` ?${pN}+| ?[^\\s${pL}${pN}${SPECIAL_WHITESPACES.source}]+`,
  'gu'
);

const SPLIT_PATTERN_2 = new RegExp(`[\\s६${SPECIAL_WHITESPACES.source}]\$`);

function flatten<T>(inputs: T[][]): T[] {
  return inputs.reduce(
    (accumulator, value) => accumulator.concat(value), []);
}

export function regexSplit(
  strs: string[]|string[][],
  delimRegexPattern: RegExp | string,
  keepDelimRegexPattern = false): string[][] {

  if (strs[0] instanceof Array) {
    const mapped = strs.map(arr => regexSplit(
      arr as string[], delimRegexPattern, keepDelimRegexPattern));
    return mapped.map(flatten);
  }

  strs = strs as string[];

  if (!(delimRegexPattern instanceof RegExp)) {
    if (keepDelimRegexPattern) {
      delimRegexPattern = new RegExp(`(${delimRegexPattern})`);
    }
    return strs.map(str => str.split(delimRegexPattern).filter(s => s));
  }

  const regexPattern = delimRegexPattern.flags.includes('g') ?
    delimRegexPattern
    : new RegExp(delimRegexPattern.source, delimRegexPattern.flags + 'g');

  return strs.map(str => {
    const matches = matchAll(str, regexPattern);

    const splitString = [];
    let currIdx = 0;
    for (const match of matches) {
      splitString.push(str.slice(currIdx, match.index));
      if (keepDelimRegexPattern) {
        splitString.push(
          str.slice(match.index, match.index! + match[0].length));
      }
      currIdx = match.index! + match[0].length;
    }
    if (currIdx !== str.length) {
      splitString.push(str.slice(currIdx, str.length));
    }
    return splitString.filter(s => s);
  });
}

<<<<<<< HEAD
export function tensorToArr(input: Tensor): unknown[] {
  return Array.from(input.dataSync()) as unknown as unknown[];
}

export function tensorArrTo2DArr(inputs: Tensor[]): unknown[][] {
  return inputs.map(input => tensorToArr(input));
}

=======
>>>>>>> e8b61c7e
export function splitStringsForBpe(
  inputs: Tensor, unsplittableTokens?: string[]): Tensor[] {

  // We need to recreate the exact behavior of token presplitting in the
  // original gpt2 implementation which uses a lookahead. We are using an
  // alternative by inserting a special token "६" before leading space of
  // non-space characters and after the trailing space, e.g.,
  // " tf" will be "६ tf".
  const pattern1 = new RegExp(`( )([^\s${SPECIAL_WHITESPACES}])`);
  const pattern2 = new RegExp(`(\s${SPECIAL_WHITESPACES})\$`);

  const inputsStr = (tensorToArr(inputs) as string[]).map(str =>
    str.replace(pattern1, `६$1$2`).replace(pattern2, `$1६`)
  );

  let alts: string[];
  let rawTokens: string[][];

  function escape(input: string): string {
    return input.replace(/[-\/\\^$*+?.()|[\]{}]/g, '\\$&');
  }

  if (unsplittableTokens && unsplittableTokens.length > 0) {
    alts = createAltsForUnsplittableTokens(unsplittableTokens);
    for (const [idx, token] of unsplittableTokens.entries()) {
      const alt = alts[idx];
      const escapedToken = escape(token);

      rawTokens = regexSplit(rawTokens !== undefined ?
        rawTokens : inputsStr, escapedToken, true);
      rawTokens = rawTokens.map(
        arr => arr.map(t => t.replace(new RegExp(escapedToken), alt)));
    }
  }
  rawTokens = regexSplit(rawTokens !== undefined ?
    rawTokens : inputsStr, SPLIT_PATTERN_1, true);
  // Second pass splits out the last whilespace char or "६".
  rawTokens  = regexSplit(rawTokens, SPLIT_PATTERN_2, true);

  if (unsplittableTokens && unsplittableTokens.length > 0) {
    // Replace special tokens alternate with originals.
    for (const [idx, token] of unsplittableTokens.entries()) {
      const alt = alts[idx];
      const escapedAlt = escape(alt);
      rawTokens = rawTokens.map(
        arr => arr.map(t => t.replace(new RegExp(escapedAlt), token)));
    }
  }

  return removeStringsFromInputs(rawTokens.map(tokens => tensor(tokens)), '६');
}<|MERGE_RESOLUTION|>--- conflicted
+++ resolved
@@ -250,17 +250,6 @@
   });
 }
 
-<<<<<<< HEAD
-export function tensorToArr(input: Tensor): unknown[] {
-  return Array.from(input.dataSync()) as unknown as unknown[];
-}
-
-export function tensorArrTo2DArr(inputs: Tensor[]): unknown[][] {
-  return inputs.map(input => tensorToArr(input));
-}
-
-=======
->>>>>>> e8b61c7e
 export function splitStringsForBpe(
   inputs: Tensor, unsplittableTokens?: string[]): Tensor[] {
 
