--- conflicted
+++ resolved
@@ -19,11 +19,7 @@
  * Unit Tests for Tokenizer Layers.
  */
 
-<<<<<<< HEAD
-import { Tensor1D, tensor1d, test_util } from '@tensorflow/tfjs-core';
-=======
 import { Tensor, tensor, test_util } from '@tensorflow/tfjs-core';
->>>>>>> e71be235
 
 import { BytePairTokenizer, Tokenizer } from './tokenizers';
 import { expectTensorsClose } from '../../utils/test_utils';
@@ -95,25 +91,11 @@
     expect(tokenizer.vocabulary).toEqual(['butter', 'fly']);
     expect(tokenizer.vocabularySize).toEqual(2);
     expect(tokenizer.idToToken(1)).toEqual('butter');
-<<<<<<< HEAD
-=======
     expect(tokenizer.idToToken(3)).toEqual(undefined);
->>>>>>> e71be235
     expect(tokenizer.tokenToId('butter')).toEqual(1);
     test_util.expectArraysEqual(config.merges as string[], merges);
   });
 
-<<<<<<< HEAD
-  it('tokenize', () => {
-    const vocabulary = new Map([['butter', 1], ['fly', 2]]);
-    const merges = ['b u', 't t', 'e r', 'bu tt', 'butt er', 'f l', 'fl y'];
-    const tokenizer = new BytePairTokenizer({vocabulary, merges});
-    const inputData = tensor1d(['butterfly']);
-    const expectedOutput = [tensor1d([1, 2])];
-
-    const tokenizeOutput = tokenizer.tokenize(inputData);
-    const callOutput = tokenizer.call(inputData) as Tensor1D[];
-=======
   it('tokenize with special tokens', () => {
     const vocabulary = new Map([['sp', 0], ['s', 1], ['p', 2]]);
     const merges = ['s p'];
@@ -127,15 +109,12 @@
 
     const tokenizeOutput = tokenizer.tokenize(inputData);
     const callOutput = tokenizer.call(inputData) as Tensor[];
->>>>>>> e71be235
 
     expect(tokenizeOutput.length).toBe(1);
     expectTensorsClose(tokenizeOutput[0], expectedOutput[0]);
 
     expect(callOutput.length).toBe(1);
     expectTensorsClose(callOutput[0], expectedOutput[0]);
-<<<<<<< HEAD
-=======
 
     // If not setting special tokens, "sp" is one token.
     tokenizer = new BytePairTokenizer({
@@ -215,6 +194,5 @@
     const output = tokenizer.detokenize(tokenizer.tokenize(inputData));
 
     expectTensorsClose(output, inputData);
->>>>>>> e71be235
   });
 });