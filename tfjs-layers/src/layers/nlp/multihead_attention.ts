--- conflicted
+++ resolved
@@ -468,22 +468,14 @@
    *
    * Once the method is called, this.builtFromSignature will be set to true.
    */
-<<<<<<< HEAD
-  protected buildFromSignature(
-=======
   buildFromSignature(
->>>>>>> 0fd462d9
     queryShape: Shape,
     valueShape: Shape,
     keyShape?: Shape
   ) {
     this.builtFromSignature = true;
 
-<<<<<<< HEAD
-    if (keyShape === null) {
-=======
     if (keyShape == null) {
->>>>>>> 0fd462d9
       keyShape = valueShape;
     }
 
