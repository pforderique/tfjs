/**
 * @license
 * Copyright 2023 Google LLC.
 * Licensed under the Apache License, Version 2.0 (the "License");
 * you may not use this file except in compliance with the License.
 * You may obtain a copy of the License at
 *
 * http://www.apache.org/licenses/LICENSE-2.0
 *
 * Unless required by applicable law or agreed to in writing, software
 * distributed under the License is distributed on an "AS IS" BASIS,
 * WITHOUT WARRANTIES OR CONDITIONS OF ANY KIND, either express or implied.
 * See the License for the specific language governing permissions and
 * limitations under the License.
 * =============================================================================
 */

/**
 * Unit Tests for StartEndPacker Layer.
 */

<<<<<<< HEAD
import { Tensor, tensor } from '@tensorflow/tfjs-core';
=======
import { Tensor1D, Tensor2D, memory, tensor, tensor2d } from '@tensorflow/tfjs-core';
>>>>>>> c27f8f57

import { StartEndPacker } from './start_end_packer';
import { expectTensorsClose } from '../../../utils/test_utils';
import { ValueError } from '../../../errors';

describe('StartEndPacker', () => {
  it('tensor input', () => {
    const inputData = tensor([5, 6, 7]);
    const startEndPacker = new StartEndPacker({sequenceLength: 5});

<<<<<<< HEAD
    const output = startEndPacker.call(inputData) as Tensor;
=======
    const output = startEndPacker.call(inputData) as Tensor1D;
>>>>>>> c27f8f57
    const expectedOutput = tensor([5, 6, 7, 0, 0]);

    expectTensorsClose(output, expectedOutput);
  });

  it('tensor array input', () => {
    const inputData = [tensor([5, 6, 7])];
    const startEndPacker = new StartEndPacker({sequenceLength: 5});

<<<<<<< HEAD
    const output = startEndPacker.call(inputData) as Tensor[];
    const expectedOutput = [tensor([5, 6, 7, 0, 0])];

    expect(output.length).toBe(1);
    expectTensorsClose(output[0], expectedOutput[0]);
=======
    const output = startEndPacker.call(inputData) as Tensor2D;
    const expectedOutput = tensor2d([[5, 6, 7, 0, 0]]);

    expectTensorsClose(output, expectedOutput);
>>>>>>> c27f8f57
  });

  it('uneven tensor array input', () => {
    const inputData = [tensor([5, 6, 7]), tensor([8, 9, 10, 11])];
    const startEndPacker = new StartEndPacker({sequenceLength: 5});

<<<<<<< HEAD
    const output = startEndPacker.call(inputData) as Tensor[];
    const expectedOutput = [tensor([5, 6, 7, 0, 0]), tensor([8, 9, 10, 11, 0])];

    expect(output.length).toBe(2);
    expectTensorsClose(output[0], expectedOutput[0]);
    expectTensorsClose(output[1], expectedOutput[1]);
=======
    const output = startEndPacker.call(inputData) as Tensor2D;
    const expectedOutput = tensor2d([[5, 6, 7, 0, 0], [8, 9, 10, 11, 0]]);

    expectTensorsClose(output, expectedOutput);
>>>>>>> c27f8f57
  });

  it('tensor array truncation', () => {
    const inputData = [tensor([5, 6, 7]), tensor([8, 9, 10, 11])];
    const startEndPacker = new StartEndPacker({sequenceLength: 3});

<<<<<<< HEAD
    const output = startEndPacker.call(inputData) as Tensor[];
    const expectedOutput = [tensor([5, 6, 7]), tensor([8, 9, 10])];

    expect(output.length).toBe(2);
    expectTensorsClose(output[0], expectedOutput[0]);
    expectTensorsClose(output[1], expectedOutput[1]);
=======
    const output = startEndPacker.call(inputData) as Tensor2D;
    const expectedOutput = tensor2d([[5, 6, 7], [8, 9, 10]]);

    expectTensorsClose(output, expectedOutput);
>>>>>>> c27f8f57
  });

  it('tensor array input error', () => {
    const inputData = [tensor([[5, 6, 7], [8, 9, 10, 11]])];
    const startEndPacker = new StartEndPacker({sequenceLength: 5});

    expect(() => startEndPacker.call(inputData))
      .toThrow(new ValueError(
        'Input must either be a rank 1 Tensor or an array of rank 1 Tensors.'));
  });

<<<<<<< HEAD
=======
  it('start only', () => {
    const inputData = [tensor([5, 6, 7]), tensor([8, 9, 10, 11])];
    const startEndPacker = new StartEndPacker({
      sequenceLength: 3, startValue: -1
    });

    const output = startEndPacker.call(inputData) as Tensor2D;
    const expectedOutput = tensor2d([[-1, 5, 6], [-1, 8, 9]]);

    expectTensorsClose(output, expectedOutput);
  });

>>>>>>> c27f8f57
  it('start end token', () => {
    const inputData = [tensor([5, 6, 7]), tensor([8, 9, 10, 11])];
    const startEndPacker = new StartEndPacker({
      sequenceLength: 6, startValue: 1, endValue: 2,
    });

<<<<<<< HEAD
    const output = startEndPacker.call(inputData) as Tensor[];
    const expectedOutput = [
      tensor([1, 5, 6, 7, 2, 0]), tensor([1, 8, 9, 10, 11, 2])
    ];

    expect(output.length).toBe(2);
    expectTensorsClose(output[0], expectedOutput[0]);
    expectTensorsClose(output[1], expectedOutput[1]);
=======
    const output = startEndPacker.call(inputData) as Tensor2D;
    const expectedOutput = tensor2d([[1, 5, 6, 7, 2, 0], [1, 8, 9, 10, 11, 2]]);

    expectTensorsClose(output, expectedOutput);
>>>>>>> c27f8f57
  });

  it('start end and padding', () => {
    const inputData = [tensor([5, 6, 7]), tensor([8, 9, 10, 11])];
    const startEndPacker = new StartEndPacker({
      sequenceLength: 7, startValue: 1, endValue: 2, padValue: 3,
    });

<<<<<<< HEAD
    const output = startEndPacker.call(inputData) as Tensor[];
    const expectedOutput = [
      tensor([1, 5, 6, 7, 2, 3, 3]), tensor([1, 8, 9, 10, 11, 2, 3])
    ];

    expect(output.length).toBe(2);
    expectTensorsClose(output[0], expectedOutput[0]);
    expectTensorsClose(output[1], expectedOutput[1]);
=======
    const output = startEndPacker.call(inputData) as Tensor2D;
    const expectedOutput = tensor2d([
      [1, 5, 6, 7, 2, 3, 3],
      [1, 8, 9, 10, 11, 2, 3],
    ]);

    expectTensorsClose(output, expectedOutput);
>>>>>>> c27f8f57
  });

  it('end token value during truncation', () => {
    const inputData = [tensor([5, 6]), tensor([8, 9, 10, 11, 12, 13])];
    const startEndPacker = new StartEndPacker({
      sequenceLength: 5, startValue: 1, endValue: 2, padValue: 0,
    });

<<<<<<< HEAD
    const output = startEndPacker.call(inputData) as Tensor[];
    const expectedOutput = [tensor([1, 5, 6, 2, 0]), tensor([1, 8, 9, 10, 2])];

    expect(output.length).toBe(2);
    expectTensorsClose(output[0], expectedOutput[0]);
    expectTensorsClose(output[1], expectedOutput[1]);
=======
    const output = startEndPacker.call(inputData) as Tensor2D;
    const expectedOutput = tensor2d([[1, 5, 6, 2, 0], [1, 8, 9, 10, 2]]);

    expectTensorsClose(output, expectedOutput);
>>>>>>> c27f8f57
  });

  it('string input', () => {
    const inputData = [
      tensor(['TensorflowJS', 'is', 'awesome']),
      tensor(['amazing'])
    ];
    const startEndPacker = new StartEndPacker({
      sequenceLength: 5,
      startValue: '[START]',
      endValue: '[END]',
      padValue: '[PAD]',
    });

<<<<<<< HEAD
    const output = startEndPacker.call(inputData) as Tensor[];
    const expectedOutput = [
      tensor(['[START]', 'TensorflowJS', 'is', 'awesome', '[END]']),
      tensor(['[START]', 'amazing', '[END]', '[PAD]', '[PAD]']),
    ];

    expect(output.length).toBe(2);
    expectTensorsClose(output[0], expectedOutput[0]);
    expectTensorsClose(output[1], expectedOutput[1]);
=======
    const output = startEndPacker.call(inputData) as Tensor2D;
    const expectedOutput = tensor2d([
      ['[START]', 'TensorflowJS', 'is', 'awesome', '[END]'],
      ['[START]', 'amazing', '[END]', '[PAD]', '[PAD]'],
    ]);

    expectTensorsClose(output, expectedOutput);
>>>>>>> c27f8f57
  });

  it('correct mask', () => {
    const inputData = [tensor([5, 6]), tensor([8, 9, 10, 11])];
    const startEndPacker = new StartEndPacker({
      sequenceLength: 6, startValue: 1, endValue: 2
    });

    const outputMask =
<<<<<<< HEAD
      startEndPacker.callAndReturnPaddingMask(inputData)[1] as Tensor[];
    const expectedMask = [
      tensor([true, true, true, true, false, false]),
      tensor([true, true, true, true, true, true]),
    ];

    expect(outputMask.length).toBe(2);
    expectTensorsClose(outputMask[0], expectedMask[0]);
    expectTensorsClose(outputMask[1], expectedMask[1]);
=======
      startEndPacker.callAndReturnPaddingMask(inputData)[1] as Tensor2D;
    const expectedMask = tensor2d([
      [true, true, true, true, false, false],
      [true, true, true, true, true, true],
    ]);

    expectTensorsClose(outputMask, expectedMask);
  });

  it('does not leak memory', () => {
    const inputData = [tensor([5, 6]), tensor([8, 9, 10, 11])];
    const startEndPacker = new StartEndPacker({
      sequenceLength: 6, startValue: 1, endValue: 2
    });

    const numTensorsBefore = memory().numTensors;
    startEndPacker.callAndReturnPaddingMask(inputData);
    const numTensorsAfter = memory().numTensors;

    expect(numTensorsAfter).toEqual(numTensorsBefore + 2);
>>>>>>> c27f8f57
  });

  it('correct getConfig', () => {
    const config = {
      sequenceLength: 512,
      startValue: 10,
      endValue: 20,
      padValue: 100,
    };
    const startEndPacker = new StartEndPacker(config);
    const outputConfig = startEndPacker.getConfig();

    expect(outputConfig).toEqual(jasmine.objectContaining(config));
  });
});<|MERGE_RESOLUTION|>--- conflicted
+++ resolved
@@ -19,11 +19,7 @@
  * Unit Tests for StartEndPacker Layer.
  */
 
-<<<<<<< HEAD
-import { Tensor, tensor } from '@tensorflow/tfjs-core';
-=======
 import { Tensor1D, Tensor2D, memory, tensor, tensor2d } from '@tensorflow/tfjs-core';
->>>>>>> c27f8f57
 
 import { StartEndPacker } from './start_end_packer';
 import { expectTensorsClose } from '../../../utils/test_utils';
@@ -34,11 +30,7 @@
     const inputData = tensor([5, 6, 7]);
     const startEndPacker = new StartEndPacker({sequenceLength: 5});
 
-<<<<<<< HEAD
-    const output = startEndPacker.call(inputData) as Tensor;
-=======
     const output = startEndPacker.call(inputData) as Tensor1D;
->>>>>>> c27f8f57
     const expectedOutput = tensor([5, 6, 7, 0, 0]);
 
     expectTensorsClose(output, expectedOutput);
@@ -48,56 +40,30 @@
     const inputData = [tensor([5, 6, 7])];
     const startEndPacker = new StartEndPacker({sequenceLength: 5});
 
-<<<<<<< HEAD
-    const output = startEndPacker.call(inputData) as Tensor[];
-    const expectedOutput = [tensor([5, 6, 7, 0, 0])];
-
-    expect(output.length).toBe(1);
-    expectTensorsClose(output[0], expectedOutput[0]);
-=======
     const output = startEndPacker.call(inputData) as Tensor2D;
     const expectedOutput = tensor2d([[5, 6, 7, 0, 0]]);
 
     expectTensorsClose(output, expectedOutput);
->>>>>>> c27f8f57
   });
 
   it('uneven tensor array input', () => {
     const inputData = [tensor([5, 6, 7]), tensor([8, 9, 10, 11])];
     const startEndPacker = new StartEndPacker({sequenceLength: 5});
 
-<<<<<<< HEAD
-    const output = startEndPacker.call(inputData) as Tensor[];
-    const expectedOutput = [tensor([5, 6, 7, 0, 0]), tensor([8, 9, 10, 11, 0])];
-
-    expect(output.length).toBe(2);
-    expectTensorsClose(output[0], expectedOutput[0]);
-    expectTensorsClose(output[1], expectedOutput[1]);
-=======
     const output = startEndPacker.call(inputData) as Tensor2D;
     const expectedOutput = tensor2d([[5, 6, 7, 0, 0], [8, 9, 10, 11, 0]]);
 
     expectTensorsClose(output, expectedOutput);
->>>>>>> c27f8f57
   });
 
   it('tensor array truncation', () => {
     const inputData = [tensor([5, 6, 7]), tensor([8, 9, 10, 11])];
     const startEndPacker = new StartEndPacker({sequenceLength: 3});
 
-<<<<<<< HEAD
-    const output = startEndPacker.call(inputData) as Tensor[];
-    const expectedOutput = [tensor([5, 6, 7]), tensor([8, 9, 10])];
-
-    expect(output.length).toBe(2);
-    expectTensorsClose(output[0], expectedOutput[0]);
-    expectTensorsClose(output[1], expectedOutput[1]);
-=======
     const output = startEndPacker.call(inputData) as Tensor2D;
     const expectedOutput = tensor2d([[5, 6, 7], [8, 9, 10]]);
 
     expectTensorsClose(output, expectedOutput);
->>>>>>> c27f8f57
   });
 
   it('tensor array input error', () => {
@@ -109,8 +75,6 @@
         'Input must either be a rank 1 Tensor or an array of rank 1 Tensors.'));
   });
 
-<<<<<<< HEAD
-=======
   it('start only', () => {
     const inputData = [tensor([5, 6, 7]), tensor([8, 9, 10, 11])];
     const startEndPacker = new StartEndPacker({
@@ -123,28 +87,16 @@
     expectTensorsClose(output, expectedOutput);
   });
 
->>>>>>> c27f8f57
   it('start end token', () => {
     const inputData = [tensor([5, 6, 7]), tensor([8, 9, 10, 11])];
     const startEndPacker = new StartEndPacker({
       sequenceLength: 6, startValue: 1, endValue: 2,
     });
 
-<<<<<<< HEAD
-    const output = startEndPacker.call(inputData) as Tensor[];
-    const expectedOutput = [
-      tensor([1, 5, 6, 7, 2, 0]), tensor([1, 8, 9, 10, 11, 2])
-    ];
-
-    expect(output.length).toBe(2);
-    expectTensorsClose(output[0], expectedOutput[0]);
-    expectTensorsClose(output[1], expectedOutput[1]);
-=======
     const output = startEndPacker.call(inputData) as Tensor2D;
     const expectedOutput = tensor2d([[1, 5, 6, 7, 2, 0], [1, 8, 9, 10, 11, 2]]);
 
     expectTensorsClose(output, expectedOutput);
->>>>>>> c27f8f57
   });
 
   it('start end and padding', () => {
@@ -153,16 +105,6 @@
       sequenceLength: 7, startValue: 1, endValue: 2, padValue: 3,
     });
 
-<<<<<<< HEAD
-    const output = startEndPacker.call(inputData) as Tensor[];
-    const expectedOutput = [
-      tensor([1, 5, 6, 7, 2, 3, 3]), tensor([1, 8, 9, 10, 11, 2, 3])
-    ];
-
-    expect(output.length).toBe(2);
-    expectTensorsClose(output[0], expectedOutput[0]);
-    expectTensorsClose(output[1], expectedOutput[1]);
-=======
     const output = startEndPacker.call(inputData) as Tensor2D;
     const expectedOutput = tensor2d([
       [1, 5, 6, 7, 2, 3, 3],
@@ -170,7 +112,6 @@
     ]);
 
     expectTensorsClose(output, expectedOutput);
->>>>>>> c27f8f57
   });
 
   it('end token value during truncation', () => {
@@ -179,19 +120,10 @@
       sequenceLength: 5, startValue: 1, endValue: 2, padValue: 0,
     });
 
-<<<<<<< HEAD
-    const output = startEndPacker.call(inputData) as Tensor[];
-    const expectedOutput = [tensor([1, 5, 6, 2, 0]), tensor([1, 8, 9, 10, 2])];
-
-    expect(output.length).toBe(2);
-    expectTensorsClose(output[0], expectedOutput[0]);
-    expectTensorsClose(output[1], expectedOutput[1]);
-=======
     const output = startEndPacker.call(inputData) as Tensor2D;
     const expectedOutput = tensor2d([[1, 5, 6, 2, 0], [1, 8, 9, 10, 2]]);
 
     expectTensorsClose(output, expectedOutput);
->>>>>>> c27f8f57
   });
 
   it('string input', () => {
@@ -206,17 +138,6 @@
       padValue: '[PAD]',
     });
 
-<<<<<<< HEAD
-    const output = startEndPacker.call(inputData) as Tensor[];
-    const expectedOutput = [
-      tensor(['[START]', 'TensorflowJS', 'is', 'awesome', '[END]']),
-      tensor(['[START]', 'amazing', '[END]', '[PAD]', '[PAD]']),
-    ];
-
-    expect(output.length).toBe(2);
-    expectTensorsClose(output[0], expectedOutput[0]);
-    expectTensorsClose(output[1], expectedOutput[1]);
-=======
     const output = startEndPacker.call(inputData) as Tensor2D;
     const expectedOutput = tensor2d([
       ['[START]', 'TensorflowJS', 'is', 'awesome', '[END]'],
@@ -224,7 +145,6 @@
     ]);
 
     expectTensorsClose(output, expectedOutput);
->>>>>>> c27f8f57
   });
 
   it('correct mask', () => {
@@ -234,17 +154,6 @@
     });
 
     const outputMask =
-<<<<<<< HEAD
-      startEndPacker.callAndReturnPaddingMask(inputData)[1] as Tensor[];
-    const expectedMask = [
-      tensor([true, true, true, true, false, false]),
-      tensor([true, true, true, true, true, true]),
-    ];
-
-    expect(outputMask.length).toBe(2);
-    expectTensorsClose(outputMask[0], expectedMask[0]);
-    expectTensorsClose(outputMask[1], expectedMask[1]);
-=======
       startEndPacker.callAndReturnPaddingMask(inputData)[1] as Tensor2D;
     const expectedMask = tensor2d([
       [true, true, true, true, false, false],
@@ -265,7 +174,6 @@
     const numTensorsAfter = memory().numTensors;
 
     expect(numTensorsAfter).toEqual(numTensorsBefore + 2);
->>>>>>> c27f8f57
   });
 
   it('correct getConfig', () => {
