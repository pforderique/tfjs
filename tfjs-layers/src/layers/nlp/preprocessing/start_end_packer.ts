--- conflicted
+++ resolved
@@ -20,18 +20,10 @@
  */
 
 /* Original source: keras-nlp/start_end_packer.py */
-<<<<<<< HEAD
-import { Tensor, concat, serialization, tensor } from '@tensorflow/tfjs-core';
-
-import { Layer, LayerArgs } from '../../../engine/topology';
-import { ValueError } from '../../../errors';
-import { tensorToArr } from '../utils';
-=======
 import { Tensor, Tensor1D, Tensor2D, concat, serialization, stack, tensor, tidy } from '@tensorflow/tfjs-core';
 
 import { Layer, LayerArgs } from '../../../engine/topology';
 import { ValueError } from '../../../errors';
->>>>>>> c27f8f57
 
 export declare interface StartEndPackerArgs extends LayerArgs {
   /**
@@ -112,11 +104,7 @@
   override call(
     inputs: Tensor|Tensor[],
     kwargs: StartEndPackerOptions={addStartValue: true, addEndValue: true}
-<<<<<<< HEAD
-  ): Tensor|Tensor[] {
-=======
   ): Tensor|Tensor2D {
->>>>>>> c27f8f57
     return this.callAndReturnPaddingMask(inputs, kwargs)[0];
   }
 
@@ -127,68 +115,6 @@
   callAndReturnPaddingMask(
     inputs: Tensor|Tensor[],
     kwargs: StartEndPackerOptions={addStartValue: true, addEndValue: true}
-<<<<<<< HEAD
-  ): [Tensor|Tensor[], Tensor|Tensor[]] {
-
-    // Add a new axis at the beginning if needed.
-    let x = inputs instanceof Tensor ? [inputs] : inputs;
-
-    const inputIs1d = inputs instanceof Tensor && inputs.rank === 1;
-
-    if (x.some(t => t.rank !== 1)) {
-      throw new ValueError(
-        'Input must either be a rank 1 Tensor or an array of rank 1 Tensors.');
-    }
-    const sequenceLength = kwargs.sequenceLength ?? this.sequenceLength;
-
-    // Concatenate start and end tokens.
-    if (kwargs.addStartValue && this.startValue !== undefined) {
-      const startTokenIdTensor = tensor([this.startValue]);
-      x = x.map(t => concat([startTokenIdTensor, t]));
-    }
-    if (kwargs.addEndValue && this.endValue !== undefined) {
-      const endTokenIdTensor = tensor([this.endValue]);
-      // Trim to leave room for end token.
-      x = x.map(t => {
-        const sliced = t.slice(0, Math.min(t.shape[0], sequenceLength - 1));
-        const padded = concat([sliced, endTokenIdTensor]);
-        return padded;
-      });
-    }
-
-    // tf.pad does not allow padding on Tensors with dtype='string'
-    function padEnd(
-      input: Tensor, length: number, padValue?: string|number) {
-      if (padValue === undefined) {
-        padValue = input.dtype === 'string' ? '' : 0;
-      }
-      if (typeof padValue === 'number') {
-        return input.pad([[0, length - input.size]], padValue);
-      }
-
-      const strInput = tensorToArr(input) as string[];
-
-      if (strInput.length <= length) {
-        const pads = Array(length - strInput.length).fill(padValue);
-        return tensor(strInput.concat(pads));
-      }
-
-      return tensor(strInput.slice(0, strInput.length - length));
-    }
-
-    let mask: Tensor|Tensor[] = x.map(t => {
-      // `onesLike` not used since it does not support string tensors.
-      const ones = tensor(Array(t.shape[0]).fill(1));
-      return padEnd(ones, sequenceLength, 0).cast('bool');
-    });
-    mask = inputIs1d ? mask[0] : mask;
-
-    let outputs: Tensor|Tensor[] =
-      x.map(t => padEnd(t, sequenceLength, this.padValue));
-    outputs = inputIs1d ? outputs[0] : outputs;
-
-    return [outputs, mask];
-=======
   ): [Tensor1D|Tensor2D, Tensor1D|Tensor2D] {
     return tidy(() => {
       // Add a new axis at the beginning if needed.
@@ -254,7 +180,6 @@
 
       return [outputs, mask];
     });
->>>>>>> c27f8f57
   }
 
   override getConfig(): serialization.ConfigDict {
